name: integration-tests
on: [ push, pull_request ]

env:
  RUST_BACKTRACE: full
  RUST_LOG: debug
  SCCACHE_PATH: /home/runner/.cargo/bin/sccache

jobs:
  build:
    runs-on: ubuntu-22.04
    steps:
      - name: Clone repository
        uses: actions/checkout@v4

      - name: Install rust
        uses: ./.github/actions/rust-toolchain
        with:
          toolchain: "stable"

      - name: Build
        run: |
          cargo build --all-features

      - uses: actions/upload-artifact@v4
        with:
          name: integration-tests
          path: ./target/debug/sccache

  redis-deprecated:
    runs-on: ubuntu-22.04
    needs: build

    services:
      redis:
        image: redis
        ports:
          - 6379:6379

    env:
      SCCACHE_REDIS: redis://127.0.0.1
      RUSTC_WRAPPER: /home/runner/.cargo/bin/sccache

    steps:
      - name: Clone repository
        uses: actions/checkout@v4

      - name: Install rust
        uses: ./.github/actions/rust-toolchain
        with:
          toolchain: "stable"

      - uses: actions/download-artifact@v4
        with:
          name: integration-tests
          path: /home/runner/.cargo/bin/
      - name: Chmod for binary
        run: chmod +x ${SCCACHE_PATH}

      - name: Test
        run: cargo clean && cargo build

      - name: Output
        run: |
          ${SCCACHE_PATH} --show-stats

          ${SCCACHE_PATH} --show-stats | grep redis

      - name: Test Twice for Cache Read
        run: cargo clean && cargo build

      - name: Output
        run: |
          ${SCCACHE_PATH} --show-stats

          ${SCCACHE_PATH} --show-stats | grep -e "Cache hits\s*[1-9]"

  redis:
    runs-on: ubuntu-22.04
    needs: build

    services:
      redis:
        image: redis
        ports:
          - 6379:6379

    env:
      SCCACHE_REDIS_ENDPOINT: tcp://127.0.0.1
      RUSTC_WRAPPER: /home/runner/.cargo/bin/sccache

    steps:
      - name: Clone repository
        uses: actions/checkout@v4

      - name: Install rust
        uses: ./.github/actions/rust-toolchain
        with:
          toolchain: "stable"

      - uses: actions/download-artifact@v4
        with:
          name: integration-tests
          path: /home/runner/.cargo/bin/
      - name: Chmod for binary
        run: chmod +x ${SCCACHE_PATH}

      - name: Test
        run: cargo clean && cargo build

      - name: Output
        run: |
          ${SCCACHE_PATH} --show-stats

          ${SCCACHE_PATH} --show-stats | grep redis

      - name: Test Twice for Cache Read
        run: cargo clean && cargo build

      - name: Output
        run: |
          ${SCCACHE_PATH} --show-stats

          ${SCCACHE_PATH} --show-stats | grep -e "Cache hits\s*[1-9]"

  s3_minio:
    runs-on: ubuntu-22.04
    needs: build

    # Setup minio server
    services:
      minio:
        image: wktk/minio-server
        ports:
          - 9000:9000
        env:
          MINIO_ACCESS_KEY: "minioadmin"
          MINIO_SECRET_KEY: "minioadmin"

    env:
      SCCACHE_BUCKET: test
      SCCACHE_ENDPOINT: http://127.0.0.1:9000/
      SCCACHE_REGION: us-east-1
      AWS_ACCESS_KEY_ID: "minioadmin"
      AWS_SECRET_ACCESS_KEY: "minioadmin"
      AWS_EC2_METADATA_DISABLED: "true"
      RUSTC_WRAPPER: /home/runner/.cargo/bin/sccache

    steps:
      - name: Clone repository
        uses: actions/checkout@v4

      - name: Setup test bucket
        run: aws --endpoint-url http://127.0.0.1:9000/ s3 mb s3://test

      - name: Install rust
        uses: ./.github/actions/rust-toolchain
        with:
          toolchain: "stable"

      - uses: actions/download-artifact@v4
        with:
          name: integration-tests
          path: /home/runner/.cargo/bin/
      - name: Chmod for binary
        run: chmod +x ${SCCACHE_PATH}

      - name: Test
        run: cargo clean && cargo build

      - name: Output
        run: |
          ${SCCACHE_PATH} --show-stats

          ${SCCACHE_PATH} --show-stats | grep s3

      - name: Test Twice for Cache Read
        run: cargo clean && cargo build

      - name: Output
        run: |
          ${SCCACHE_PATH} --show-stats

          ${SCCACHE_PATH} --show-stats | grep -e "Cache hits\s*[1-9]"

  azblob_azurite:
    runs-on: ubuntu-22.04
    needs: build

    # Setup azurite server
    services:
      azurite:
        image: mcr.microsoft.com/azure-storage/azurite
        ports:
          - 10000:10000

    env:
      SCCACHE_AZURE_BLOB_CONTAINER: "test"
      SCCACHE_AZURE_CONNECTION_STRING: "DefaultEndpointsProtocol=http;AccountName=devstoreaccount1;AccountKey=Eby8vdM02xNOcqFlqUwJPLlmEtlCDXJ1OUzFT50uSRZ6IFsuFq2UVErCz4I6tq/K1SZFPTOtr/KBHBeksoGMGw==;BlobEndpoint=http://127.0.0.1:10000/devstoreaccount1;"
      RUSTC_WRAPPER: /home/runner/.cargo/bin/sccache

    steps:
      - name: Clone repository
        uses: actions/checkout@v4

      - name: Setup test bucket
        run: |
          az storage container create \
              --name test \
              --connection-string ${SCCACHE_AZURE_CONNECTION_STRING}

      - name: Install rust
        uses: ./.github/actions/rust-toolchain
        with:
          toolchain: "stable"

      - uses: actions/download-artifact@v4
        with:
          name: integration-tests
          path: /home/runner/.cargo/bin/
      - name: Chmod for binary
        run: chmod +x ${SCCACHE_PATH}

      - name: Test
        run: cargo clean && cargo build

      - name: Output
        run: |
          ${SCCACHE_PATH} --show-stats

          ${SCCACHE_PATH} --show-stats | grep azblob

      - name: Test Twice for Cache Read
        run: cargo clean && cargo build

      - name: Output
        run: |
          ${SCCACHE_PATH} --show-stats

          ${SCCACHE_PATH} --show-stats | grep -e "Cache hits\s*[1-9]"

  gha:
    runs-on: ubuntu-22.04
    needs: build

    env:
      SCCACHE_GHA_ENABLED: "on"
      RUSTC_WRAPPER: /home/runner/.cargo/bin/sccache

    steps:
      - name: Clone repository
        uses: actions/checkout@v4

      - name: Configure Cache Env
        uses: actions/github-script@v7
        with:
          script: |
            core.exportVariable('ACTIONS_CACHE_URL', process.env.ACTIONS_CACHE_URL || '');
            core.exportVariable('ACTIONS_RUNTIME_TOKEN', process.env.ACTIONS_RUNTIME_TOKEN || '');

      - name: Install rust
        uses: ./.github/actions/rust-toolchain
        with:
          toolchain: "stable"

      - uses: actions/download-artifact@v4
        with:
          name: integration-tests
          path: /home/runner/.cargo/bin/
      - name: Chmod for binary
        run: chmod +x ${SCCACHE_PATH}

      - name: Test
        run: cargo clean && cargo build

      - name: Output
        run: |
          ${SCCACHE_PATH} --show-stats

          ${SCCACHE_PATH} --show-stats | grep gha

      - name: Test Twice for Cache Read
        run: cargo clean && cargo build

      - name: Output
        run: |
          ${SCCACHE_PATH} --show-stats

          ${SCCACHE_PATH} --show-stats | grep -e "Cache hits\s*[1-9]"

  memcached-deprecated:
    runs-on: ubuntu-22.04
    needs: build

    # Setup memcached server
    services:
      memcached:
        image: bitnami/memcached
        env:
          # memcache's max item size is 1MiB, But our tests
          # will produce larger file.
          #
          # Specify the setting here to make our test happy.
          MEMCACHED_MAX_ITEM_SIZE: 16777216
        ports:
          - 11211:11211

    env:
      SCCACHE_MEMCACHED: "tcp://127.0.0.1:11211"
      RUSTC_WRAPPER: /home/runner/.cargo/bin/sccache

    steps:
      - name: Clone repository
        uses: actions/checkout@v4

      - name: Install rust
        uses: ./.github/actions/rust-toolchain
        with:
          toolchain: "stable"

      - uses: actions/download-artifact@v4
        with:
          name: integration-tests
          path: /home/runner/.cargo/bin/
      - name: Chmod for binary
        run: chmod +x ${SCCACHE_PATH}

      - name: Test
        run: cargo clean && cargo build

      - name: Output
        run: |
          ${SCCACHE_PATH} --show-stats

          ${SCCACHE_PATH} --show-stats | grep memcached

      - name: Test Twice for Cache Read
        run: cargo clean && cargo build

      - name: Output
        run: |
          ${SCCACHE_PATH} --show-stats

          ${SCCACHE_PATH} --show-stats | grep -e "Cache hits\s*[1-9]"

  memcached:
    runs-on: ubuntu-22.04
    needs: build

    # Setup memcached server
    services:
      memcached:
        image: bitnami/memcached
        env:
          # memcache's max item size is 1MiB, But our tests
          # will produce larger file.
          #
          # Specify the setting here to make our test happy.
          MEMCACHED_MAX_ITEM_SIZE: 16777216
        ports:
          - 11211:11211

    env:
      SCCACHE_MEMCACHED_ENDPOINT: "tcp://127.0.0.1:11211"
      RUSTC_WRAPPER: /home/runner/.cargo/bin/sccache

    steps:
      - name: Clone repository
        uses: actions/checkout@v4

      - name: Install rust
        uses: ./.github/actions/rust-toolchain
        with:
          toolchain: "stable"

      - uses: actions/download-artifact@v4
        with:
          name: integration-tests
          path: /home/runner/.cargo/bin/
      - name: Chmod for binary
        run: chmod +x ${SCCACHE_PATH}

      - name: Test
        run: cargo clean && cargo build

      - name: Output
        run: |
          ${SCCACHE_PATH} --show-stats

          ${SCCACHE_PATH} --show-stats | grep memcached

      - name: Test Twice for Cache Read
        run: cargo clean && cargo build

      - name: Output
        run: |
          ${SCCACHE_PATH} --show-stats

          ${SCCACHE_PATH} --show-stats | grep -e "Cache hits\s*[1-9]"

  webdav:
    runs-on: ubuntu-22.04
    needs: build

    env:
      SCCACHE_WEBDAV_ENDPOINT: "http://127.0.0.1:8080"
      SCCACHE_WEBDAV_USERNAME: "bar"
      SCCACHE_WEBDAV_PASSWORD: "baz"
      RUSTC_WRAPPER: /home/runner/.cargo/bin/sccache

    steps:
      - uses: actions/checkout@v4

      - name: Start nginx
        shell: bash
        run: |
          sudo apt install -y nginx-full

          mkdir /tmp/static
          cp `pwd`/tests/htpasswd /tmp/htpasswd
          nginx -c `pwd`/tests/nginx_http_cache.conf

      - name: Install rust
        uses: ./.github/actions/rust-toolchain
        with:
          toolchain: "stable"

      - uses: actions/download-artifact@v4
        with:
          name: integration-tests
          path: /home/runner/.cargo/bin/
      - name: Chmod for binary
        run: chmod +x ${SCCACHE_PATH}

      - name: Test
        run: cargo clean && cargo build

      - name: Output
        run: |
          ${SCCACHE_PATH} --show-stats

          ${SCCACHE_PATH} --show-stats | grep webdav

      - name: Test Twice for Cache Read
        run: cargo clean && cargo build

      - name: Output
        run: |
          ${SCCACHE_PATH} --show-stats

          ${SCCACHE_PATH} --show-stats | grep -e "Cache hits\s*[1-9]"

  test-mock-msvc:
    runs-on: windows-2019
    env:
      TARGET: x86_64-pc-windows-msvc
      SCCACHE_EXE: ${{ github.workspace }}\\target\\x86_64-pc-windows-msvc\\debug\\sccache.exe
      SCCACHE_LOG: "debug"
      SCCACHE_ERROR_LOG: "${{ github.workspace }}\\server_log.txt"

    steps:
      - uses: ilammy/msvc-dev-cmd@v1

      - name: Clone repository
        uses: actions/checkout@v4

      - name: Install rust
        uses: ./.github/actions/rust-toolchain
        with:
          toolchain: "stable"
          target: $TARGET

      - name: Build
        run: cargo build --bin sccache --target $env:TARGET --features=vendored-openssl

      - name: Compile MSVC (no cache)
        shell: bash
        working-directory: ./tests/msvc
        run: |
          cl "@args.rsp"
          test -e ./foo.o || { echo "No compiler output found"; exit -1; }

      - name: Start Server
        shell: bash
        run: $SCCACHE_EXE --start-server

      - name: Compile - Cache Miss
        shell: bash
        working-directory: ./tests/msvc
        run: |
          rm ./foo.o || true
          $SCCACHE_EXE "$(where cl.exe)" -c "@args.rsp"
          $SCCACHE_EXE --show-stats
          $SCCACHE_EXE --show-stats | grep -e "Cache misses\s*[1-9]"
          test -e ./foo.o || { echo "No compiler output found"; exit -1; }
          test -e ./foo.o.json || { echo "No dependency list found"; exit -1; }

      - name: Compile - Cache Hit
        shell: bash
        working-directory: ./tests/msvc
        run: |
          rm ./foo.o || true
          $SCCACHE_EXE "$(where cl.exe)" -c "@args.rsp"
          $SCCACHE_EXE --show-stats
          $SCCACHE_EXE --show-stats | grep -e "Cache hits\s*[1-9]"
          test -e ./foo.o || { echo "No compiler output found"; exit -1; }
          test -e ./foo.o.json || { echo "No dependency list found"; exit -1; }

      - name: Compile - Preprocessing Compiler Bug
        shell: bash
        working-directory: ./tests/msvc-preprocessing
        run: |
          $SCCACHE_EXE "$(where cl.exe)" -c "@args.rsp"
          $SCCACHE_EXE --show-stats

      - name: Stop Server
        if: success() || failure()
        shell: bash
        run: $SCCACHE_EXE --stop-server

      - name: Show Server Log
        if: success() || failure()
        shell: bash
        run: cat "$SCCACHE_ERROR_LOG"

  clang:
    runs-on: ubuntu-22.04
    needs: build

    env:
      LLVM_VERSION: "16"
      SCCACHE_GHA_ENABLED: "on"
      SCCACHE_SERVER_UDS: "\\x00sccache.socket"

    steps:
      - uses: actions/checkout@v4

      - name: Configure Cache Env
        uses: actions/github-script@v7
        with:
          script: |
            core.exportVariable('ACTIONS_CACHE_URL', process.env.ACTIONS_CACHE_URL || '');
            core.exportVariable('ACTIONS_RUNTIME_TOKEN', process.env.ACTIONS_RUNTIME_TOKEN || '')

      - name: Install clang
        run: |
          wget https://apt.llvm.org/llvm.sh
          chmod +x llvm.sh
          sudo ./llvm.sh "${LLVM_VERSION}"

      - uses: actions/download-artifact@v4
        with:
          name: integration-tests
          path: /home/runner/.cargo/bin/
      - name: Chmod for binary
        run: chmod +x ${SCCACHE_PATH}

      - name: Test
        run: |
          export CXX="${SCCACHE_PATH} clang++"
          $CXX -c `pwd`/tests/test_clang_multicall.c

      - name: Output
        run: |
          ${SCCACHE_PATH} --show-stats

      - name: Test Twice for Cache Read
        run: |
          export CXX="${SCCACHE_PATH} clang++"
          $CXX -c `pwd`/tests/test_clang_multicall.c

      - name: Output
        run: |
          ${SCCACHE_PATH} --show-stats

          ${SCCACHE_PATH} --show-stats | grep -e "Cache hits\s*[1-9]"

  hip:
    # Probably wouldn't matter anyway since we run in a container, but staying
    # close to the version is better than not.
    runs-on: ubuntu-22.04
    needs: build
    container:
      image: rocm/dev-ubuntu-22.04:6.0

    env:
      # SCCACHE_GHA_ENABLED: "on"
      ROCM_PATH: "/opt/rocm"

    steps:
      - uses: actions/checkout@v4

      # I don't want to break the cache during testing. Will turn on after I
      # make sure it's working.
      #
      # - name: Configure Cache Env
      #   uses: actions/github-script@v7
      #   with:
      #     script: |
      #       core.exportVariable('ACTIONS_CACHE_URL', process.env.ACTIONS_CACHE_URL || '');
      #       core.exportVariable('ACTIONS_RUNTIME_TOKEN', process.env.ACTIONS_RUNTIME_TOKEN || '')

      # - name: Configure ROCm Env
      #   uses: actions/github-script@v7
      #   with:
      #     script: |
      #       core.exportVariable('ROCM_PATH', process.env.ROCM_PATH || '');

      - uses: actions/download-artifact@v4
        with:
          name: integration-tests
          path: /home/runner/.cargo/bin/
      - name: Chmod for binary
        run: chmod +x ${SCCACHE_PATH}

      - name: Install dependencies
        shell: bash
        run: |
          ## Install dependencies
          sudo apt-get update
          sudo apt-get install -y cmake

      # Ensure that HIPCC isn't already borken
      - name: Sanity Check
        run: |
          hipcc -o vectoradd_hip --offload-arch=gfx900 tests/cmake-hip/vectoradd_hip.cpp

      - name: Test
        run: |
          cmake -B build -S tests/cmake-hip -DCMAKE_HIP_COMPILER_LAUNCHER=${SCCACHE_PATH} -DCMAKE_HIP_ARCHITECTURES=gfx900
          cmake --build build

      - name: Output
        run: |
          ${SCCACHE_PATH} --show-stats

      - name: Test Twice for Cache Read
        run: |
          rm -rf build
          cmake -B build -S tests/cmake-hip -DCMAKE_HIP_COMPILER_LAUNCHER=${SCCACHE_PATH} -DCMAKE_HIP_ARCHITECTURES=gfx900
          cmake --build build

      - name: Output
        run: |
          ${SCCACHE_PATH} --show-stats

          ${SCCACHE_PATH} --show-stats | grep -e "Cache hits\s*[1-9]"

  gcc:
    runs-on: ubuntu-22.04
    needs: build

    env:
      SCCACHE_GHA_ENABLED: "on"
      SCCACHE_SERVER_UDS: "/home/runner/sccache.socket"

    steps:
      - uses: actions/checkout@v4

      - name: Configure Cache Env
        uses: actions/github-script@v7
        with:
          script: |
            core.exportVariable('ACTIONS_CACHE_URL', process.env.ACTIONS_CACHE_URL || '');
            core.exportVariable('ACTIONS_RUNTIME_TOKEN', process.env.ACTIONS_RUNTIME_TOKEN || '')

      - uses: actions/download-artifact@v4
        with:
          name: integration-tests
          path: /home/runner/.cargo/bin/
      - name: Chmod for binary
        run: chmod +x ${SCCACHE_PATH}

      - name: Test
        run: |
          export CXX="${SCCACHE_PATH} g++"
          $CXX -c `pwd`/tests/test_clang_multicall.c

      - name: Output
        run: |
          ${SCCACHE_PATH} --show-stats

      - name: Test Twice for Cache Read
        run: |
          export CXX="${SCCACHE_PATH} g++"
          $CXX -c `pwd`/tests/test_clang_multicall.c

      - name: Output
        run: |
          ${SCCACHE_PATH} --show-stats

          ${SCCACHE_PATH} --show-stats | grep -e "Cache hits\s*[1-9]"

  autotools:
    runs-on: ubuntu-22.04
    needs: build

    env:
      SCCACHE_GHA_ENABLED: "on"

    steps:
      - uses: actions/checkout@v4

      - name: Configure Cache Env
        uses: actions/github-script@v7
        with:
          script: |
            core.exportVariable('ACTIONS_CACHE_URL', process.env.ACTIONS_CACHE_URL || '');
            core.exportVariable('ACTIONS_RUNTIME_TOKEN', process.env.ACTIONS_RUNTIME_TOKEN || '')

      - uses: actions/download-artifact@v4
        with:
          name: integration-tests
          path: /home/runner/.cargo/bin/
      - name: Chmod for binary
        run: chmod +x ${SCCACHE_PATH}

      - name: Install dependencies
        shell: bash
        run: |
          ## Install dependencies
          sudo apt-get update
          sudo apt-get install autoconf automake libtool

      - name: Test
        run: |
          cd `pwd`/tests/autotools/
          autoreconf||true
          automake --add-missing
          ./configure CXX="${SCCACHE_PATH} g++"
          make

      - name: Output
        run: |
          ${SCCACHE_PATH} --show-stats

      - name: Test Twice for Cache Read
        run: |
          cd `pwd`/tests/autotools/
          make distclean
          ./configure CXX="${SCCACHE_PATH} g++"
          make

      - name: Output
        run: |
          ${SCCACHE_PATH} --show-stats

          ${SCCACHE_PATH} --show-stats | grep -e "Cache hits\s*[1-9]"

  cmake:
    runs-on: ubuntu-22.04
    needs: build

    env:
      SCCACHE_GHA_ENABLED: "on"

    steps:
      - uses: actions/checkout@v4

      - name: Configure Cache Env
        uses: actions/github-script@v7
        with:
          script: |
            core.exportVariable('ACTIONS_CACHE_URL', process.env.ACTIONS_CACHE_URL || '');
            core.exportVariable('ACTIONS_RUNTIME_TOKEN', process.env.ACTIONS_RUNTIME_TOKEN || '')

      - uses: actions/download-artifact@v4
        with:
          name: integration-tests
          path: /home/runner/.cargo/bin/
      - name: Chmod for binary
        run: chmod +x ${SCCACHE_PATH}

      - name: Install dependencies
        shell: bash
        run: |
          ## Install dependencies
          sudo apt-get update
          sudo apt-get install cmake

      - name: Test
        run: |
          cd `pwd`/tests/cmake/
          mkdir build
          cd build
          cmake -DCMAKE_C_COMPILER_LAUNCHER=${SCCACHE_PATH} -DCMAKE_CXX_COMPILER_LAUNCHER=${SCCACHE_PATH} ..
          make

      - name: Output
        run: |
          ${SCCACHE_PATH} --show-stats

      - name: Test Twice for Cache Read
        run: |
          cd `pwd`/tests/cmake/
          rm -rf build
          mkdir build
          cd build
          cmake -DCMAKE_C_COMPILER_LAUNCHER=${SCCACHE_PATH} -DCMAKE_CXX_COMPILER_LAUNCHER=${SCCACHE_PATH} ..
          make

      - name: Output
        run: |
          ${SCCACHE_PATH} --show-stats

          ${SCCACHE_PATH} --show-stats | grep -e "Cache hits\s*[1-9]"

<<<<<<< HEAD
  rust-test-coverage:
    runs-on: ubuntu-22.04
=======
  # The test cargo "cargo build -Zprofile"
  rust-test-Z-profile:
    runs-on: ubuntu-latest
>>>>>>> e8b9af42
    needs: build

    env:
      RUSTC_WRAPPER: /home/runner/.cargo/bin/sccache
      CARGO_INCREMENTAL: "0"
      RUSTFLAGS: "-Ccodegen-units=1 -Copt-level=0 -Clink-dead-code -Coverflow-checks=off -Zpanic_abort_tests -Cpanic=abort -Zprofile"
      RUSTDOCFLAGS: "-Cpanic=abort"
      # The last nightly rust that still support "-Zprofile"
      #
      # See https://github.com/rust-lang/rust/pull/131829
      RUST_TEST_TOOLCHAIN: nightly-2024-11-01

    steps:
      - name: Clone repository
        uses: actions/checkout@v4

      - name: Install rust
        uses: ./.github/actions/rust-toolchain
        with:
          toolchain: ${{ env.RUST_TEST_TOOLCHAIN }}

      - uses: actions/download-artifact@v4
        with:
          name: integration-tests
          path: /home/runner/.cargo/bin/
      - name: Chmod for binary
        run: chmod +x ${SCCACHE_PATH}

      - name: "Coverage test #1"
        run: cargo +${{ env.RUST_TEST_TOOLCHAIN }} clean && cargo +${{ env.RUST_TEST_TOOLCHAIN }} build

      - name: Output
        run: |
          ${SCCACHE_PATH} --show-stats

      - name: "Coverage test #2"
        run: cargo +${{ env.RUST_TEST_TOOLCHAIN }} clean && cargo +${{ env.RUST_TEST_TOOLCHAIN }} build

      - name: Output
        run: |
          ${SCCACHE_PATH} --show-stats

          ${SCCACHE_PATH} --show-stats | grep -e "Cache hits\s*[1-9]"

  zstd-compression-level:
    runs-on: ubuntu-22.04
    needs: build

    env:
      RUSTC_WRAPPER: /home/runner/.cargo/bin/sccache
      SCCACHE_DIR:
      CARGO_INCREMENTAL: "0"

    steps:
      - uses: actions/download-artifact@v4
        with:
          name: integration-tests
          path: /home/runner/.cargo/bin/
      - name: Chmod for binary
        run: chmod +x ${SCCACHE_PATH}

      - name: Clone repository
        uses: actions/checkout@v4

      - name: Install rust
        uses: ./.github/actions/rust-toolchain
        with:
          toolchain: "stable"

      - name: default-test-save
        run: |
          export SCCACHE_DIR=${PWD}/temp-test/zstd-level/default
          cargo build
      - name: default-stats-save
        run: ${SCCACHE_PATH} --show-stats
      - name: default-test-use
        run: |
          cargo clean && cargo build
      - name: default-stats-use
        run: ${SCCACHE_PATH} --show-stats
      - name: lv10-test-save
        run: |
          export SCCACHE_DIR=${PWD}/temp-test/zstd-level/10
          export SCCACHE_CACHE_ZSTD_LEVEL=10
          ${SCCACHE_PATH} --stop-server > /dev/null
          cargo clean
          cargo build
      - name: lv10-stats-save
        run: ${SCCACHE_PATH} --show-stats
      - name: lv10-test-use
        run: |
          cargo clean && cargo build
      - name: lv10-stats-use
        run: ${SCCACHE_PATH} --show-stats

  xcode:
    runs-on: macos-latest
    env:
      SCCACHE_PATH: target/debug/sccache
    steps:
      - name: Clone repository
        uses: actions/checkout@v4

      - name: Install rust
        uses: ./.github/actions/rust-toolchain
        with:
          toolchain: "stable"

      - name: Build sccache
        run: |
          cargo build

      - name: Start server
        run: ${SCCACHE_PATH} --start-server

      - name: Test compile xcode
        working-directory: tests/xcode
        run: |
          xcodebuild -version
          xcodebuild -xcconfig sccache.xcconfig

      - name: Output
        run: |
          ${SCCACHE_PATH} --show-stats

      - name: Test compile xcode cached
        working-directory: tests/xcode
        run: |
          xcodebuild clean
          xcodebuild -xcconfig sccache.xcconfig

      - name: Output
        run: |
          ${SCCACHE_PATH} --show-stats
          ${SCCACHE_PATH} --show-stats | grep -e "Cache hits\s*[1-9]"<|MERGE_RESOLUTION|>--- conflicted
+++ resolved
@@ -805,14 +805,9 @@
 
           ${SCCACHE_PATH} --show-stats | grep -e "Cache hits\s*[1-9]"
 
-<<<<<<< HEAD
-  rust-test-coverage:
-    runs-on: ubuntu-22.04
-=======
   # The test cargo "cargo build -Zprofile"
   rust-test-Z-profile:
-    runs-on: ubuntu-latest
->>>>>>> e8b9af42
+    runs-on: ubuntu-22.04
     needs: build
 
     env:

<<<<<<< HEAD
FROM ubuntu:24.04
=======
FROM ubuntu:latest
>>>>>>> 8ed6faf6
RUN apt-get update && \
    apt-get install -y libcap2 bubblewrap && \
    apt-get clean<|MERGE_RESOLUTION|>--- conflicted
+++ resolved
@@ -1,8 +1,4 @@
-<<<<<<< HEAD
-FROM ubuntu:24.04
-=======
 FROM ubuntu:latest
->>>>>>> 8ed6faf6
 RUN apt-get update && \
     apt-get install -y libcap2 bubblewrap && \
     apt-get clean
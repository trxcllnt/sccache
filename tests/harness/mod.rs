use fs_err as fs;
#[cfg(any(feature = "dist-client", feature = "dist-server"))]
use sccache::config::HTTPUrl;
use sccache::dist::{self, SchedulerStatus};
use sccache::server::ServerInfo;
use std::env;
use std::io::Write;
use std::net::{self, SocketAddr};
use std::path::{Path, PathBuf};
use std::process::{Command, Output, Stdio};
use std::str;
use std::thread;
use std::time::{Duration, Instant};

#[cfg(feature = "dist-server")]
use nix::{
    sys::{
        signal::Signal,
        wait::{WaitPidFlag, WaitStatus},
    },
    unistd::{
        // ForkResult,
        Pid,
    },
};
<<<<<<< HEAD
#[cfg(feature = "dist-server")]
use sccache::config::MessageBroker;

use predicates::prelude::*;
=======
>>>>>>> 1b341902
use serde::Serialize;
use uuid::Uuid;

const CONTAINER_NAME_PREFIX: &str = "sccache_dist_test";
const DIST_IMAGE: &str = "sccache_dist_test_image";
const DIST_DOCKERFILE: &str = include_str!("Dockerfile.sccache-dist");
const DIST_IMAGE_BWRAP_PATH: &str = "/usr/bin/bwrap";
const MAX_STARTUP_WAIT: Duration = Duration::from_secs(5);

const CONFIGS_CONTAINER_PATH: &str = "/sccache-bits";
const BUILD_DIR_CONTAINER_PATH: &str = "/sccache-bits/build-dir";
const SCHEDULER_PORT: u16 = 10500;

const TC_CACHE_SIZE: u64 = 1024 * 1024 * 1024; // 1 gig

pub fn start_local_daemon(cfg_path: &Path, cached_cfg_path: &Path) {
    let mut cmd = sccache_command();

    cmd.arg("--start-server");

    // Send daemon logs to a file if SCCACHE_DEBUG is defined
    if env::var("SCCACHE_DEBUG").is_ok() {
        cmd.env(
            "SCCACHE_LOG",
            // Allow overriding log level
            env::var("SCCACHE_LOG").unwrap_or("sccache=trace".into()),
        )
        .env("RUST_LOG_STYLE", "never")
        .env(
            "SCCACHE_ERROR_LOG",
            // Allow overriding log output path
            env::var_os("SCCACHE_ERROR_LOG").unwrap_or(
                env::temp_dir()
                    .join("sccache_local_daemon.txt")
                    .into_os_string(),
            ),
        );
    }

    cmd.env("SCCACHE_CONF", cfg_path)
        .env("SCCACHE_CACHED_CONF", cached_cfg_path);

    // Don't run this with run() because on Windows `wait_with_output`
    // will hang because the internal server process is not detached.
    if !cmd.status().unwrap().success() {
        panic!("Failed to start local daemon");
    }
}

pub fn stop_local_daemon() -> bool {
    trace!("sccache --stop-server");
    sccache_command()
        .arg("--stop-server")
        .stdout(Stdio::null())
        .stderr(Stdio::null())
        .status()
        .is_ok_and(|status| status.success())
}

pub fn server_info() -> ServerInfo {
    let output = sccache_command()
        .args(["--show-stats", "--stats-format=json"])
        .output()
        .expect("`sccache --show-stats --stats-format=json` failed")
        .stdout;

    let s = str::from_utf8(&output).expect("Output not UTF-8");
    serde_json::from_str(s).expect("Failed to parse JSON stats")
}

pub fn get_stats<F: 'static + Fn(ServerInfo)>(f: F) {
    let info = server_info();
    eprintln!("get server stats: {info:?}");
    f(info);
}

#[allow(unused)]
pub fn zero_stats() {
    trace!("sccache --zero-stats");
    drop(
        sccache_command()
            .arg("--zero-stats")
            .stdout(Stdio::null())
            .stderr(Stdio::null())
            .status(),
    );
}

pub fn write_json_cfg<T: Serialize>(path: &Path, filename: &str, contents: &T) {
    let p = path.join(filename);
    let mut f = fs::File::create(p).unwrap();
    f.write_all(&serde_json::to_vec(contents).unwrap()).unwrap();
}

pub fn write_source(path: &Path, filename: &str, contents: &str) {
    let p = path.join(filename);
    let mut f = fs::File::create(p).unwrap();
    f.write_all(contents.as_bytes()).unwrap();
}

pub fn init_cargo(path: &Path, cargo_name: &str) -> PathBuf {
    let cargo_path = path.join(cargo_name);
    let source_path = "src";
    fs::create_dir_all(cargo_path.join(source_path)).unwrap();
    cargo_path
}

// Prune any environment variables that could adversely affect test execution.
pub fn prune_command(mut cmd: Command) -> Command {
    use sccache::util::OsStrExt;

    for (var, _) in env::vars_os() {
        if var.starts_with("SCCACHE_") {
            cmd.env_remove(var);
        }
    }
    cmd
}

pub fn sccache_command() -> Command {
    prune_command(Command::new(assert_cmd::cargo::cargo_bin("sccache")))
}

pub fn cargo_command() -> Command {
    prune_command(Command::new("cargo"))
}

#[cfg(feature = "dist-server")]
pub fn sccache_dist_path() -> PathBuf {
    assert_cmd::cargo::cargo_bin("sccache-dist")
}

pub fn sccache_client_cfg(
    tmpdir: &Path,
    preprocessor_cache_mode: bool,
) -> sccache::config::FileConfig {
    let cache_relpath = "client-cache";
    let dist_cache_relpath = "client-dist-cache";
    fs::create_dir(tmpdir.join(cache_relpath)).unwrap();
    fs::create_dir(tmpdir.join(dist_cache_relpath)).unwrap();

    let disk_cache = sccache::config::DiskCacheConfig {
        dir: tmpdir.join(cache_relpath),
        preprocessor_cache_mode: sccache::config::PreprocessorCacheModeConfig {
            use_preprocessor_cache_mode: preprocessor_cache_mode,
            ..Default::default()
        },
        ..Default::default()
    };
    sccache::config::FileConfig {
        cache: sccache::config::CacheConfigs {
            azure: None,
            disk: Some(disk_cache),
            gcs: None,
            gha: None,
            memcached: None,
            redis: None,
            s3: None,
            webdav: None,
            oss: None,
        },
        dist: sccache::config::DistConfig {
            auth: Default::default(), // dangerously_insecure
            scheduler_url: None,
            cache_dir: tmpdir.join(dist_cache_relpath),
            toolchains: vec![],
            toolchain_cache_size: TC_CACHE_SIZE,
            rewrite_includes_only: false, // TODO
            ..Default::default()
        },
        server_startup_timeout_ms: None,
    }
}

#[cfg(feature = "dist-server")]
fn sccache_scheduler_cfg(
    tmpdir: &Path,
    message_broker: MessageBroker,
) -> sccache::config::scheduler::Config {
    let jobs_path = "server-jobs";
    let toolchains_path = "server-toolchains";
    fs::create_dir(tmpdir.join(toolchains_path)).unwrap();

    let mut config = sccache::config::scheduler::Config::load(None).unwrap();
    config.message_broker = Some(message_broker);
    config.public_addr = SocketAddr::from(([0, 0, 0, 0], SCHEDULER_PORT));
    config.client_auth = sccache::config::scheduler::ClientAuth::Insecure;
    config.jobs.fallback.dir = Path::new(CONFIGS_CONTAINER_PATH).join(jobs_path);
    config.toolchains.fallback.dir = Path::new(CONFIGS_CONTAINER_PATH).join(toolchains_path);
    config
}

#[cfg(feature = "dist-server")]
fn sccache_server_cfg(
    tmpdir: &Path,
    message_broker: MessageBroker,
    // server_ip: IpAddr,
) -> sccache::config::server::Config {
    let relpath = "server-cache";
    let jobs_path = "server-jobs";
    let toolchains_path = "server-toolchains";
    fs::create_dir(tmpdir.join(relpath)).unwrap();
    fs::create_dir(tmpdir.join(toolchains_path)).unwrap_or_default();

    let mut config = sccache::config::server::Config::load(None).unwrap();
    config.message_broker = Some(message_broker);
    config.builder = sccache::config::server::BuilderType::Overlay {
        build_dir: BUILD_DIR_CONTAINER_PATH.into(),
        bwrap_path: DIST_IMAGE_BWRAP_PATH.into(),
    };
    config.cache_dir = Path::new(CONFIGS_CONTAINER_PATH).join(relpath);
    config.jobs.fallback.dir = Path::new(CONFIGS_CONTAINER_PATH).join(jobs_path);
    config.toolchains.fallback.dir = Path::new(CONFIGS_CONTAINER_PATH).join(toolchains_path);
    config.toolchain_cache_size = TC_CACHE_SIZE;
    config
}

// #[cfg(feature = "dist-server")]
// pub enum ServerHandle {
//     Container { cid: String, url: HTTPUrl },
//     // Process { pid: Pid, url: HTTPUrl },
// }

#[cfg(feature = "dist-server")]
pub struct DistSystem {
    sccache_dist: PathBuf,
    tmpdir: PathBuf,

    message_broker_name: Option<String>,
    scheduler_name: Option<String>,
    server_names: Vec<String>,
    server_pids: Vec<Pid>,
}

#[cfg(feature = "dist-server")]
impl DistSystem {
    pub fn new(sccache_dist: &Path, tmpdir: &Path) -> Self {
        // Make sure the docker image is available, building it if necessary
        let mut child = Command::new("docker")
            .args(["build", "-q", "-t", DIST_IMAGE, "-"])
            .stdin(Stdio::piped())
            .stdout(Stdio::piped())
            .stderr(Stdio::piped())
            .spawn()
            .unwrap();
        child
            .stdin
            .as_mut()
            .unwrap()
            .write_all(DIST_DOCKERFILE.as_bytes())
            .unwrap();
        let output = child.wait_with_output().unwrap();
        check_output(&output);

        let tmpdir = tmpdir.join("distsystem");
        fs::create_dir(&tmpdir).unwrap();

        Self {
            sccache_dist: sccache_dist.to_owned(),
            tmpdir,

            message_broker_name: None,
            scheduler_name: None,
            server_names: vec![],
            server_pids: vec![],
        }
    }

    pub fn add_message_broker(&mut self, message_broker: &str) -> MessageBroker {
        match message_broker {
            "rabbitmq" => self.add_rabbit_mq(),
            "redis" => self.add_redis(),
            _ => unreachable!(""),
        }
    }

    pub fn add_rabbit_mq(&mut self) -> MessageBroker {
        self.run_message_broker("rabbitmq:4", "5672:5672");
        MessageBroker::AMQP("amqp://127.0.0.1:5672//".into())
    }

    pub fn add_redis(&mut self) -> MessageBroker {
        self.run_message_broker("redis:7", "6379:6379");
        MessageBroker::Redis("redis://127.0.0.1:6379/".into())
    }

    fn run_message_broker(&mut self, image_tag: &str, ports: &str) {
        let message_broker_name = make_container_name("message_broker");
        let output = Command::new("docker")
            .args([
                "run",
                "--name",
                &message_broker_name,
                "-p",
                ports,
                "-d",
                image_tag,
            ])
            .output()
            .unwrap();

        check_output(&output);

        thread::sleep(Duration::from_secs(5));

        self.message_broker_name = Some(message_broker_name);
    }

    pub fn scheduler_cfg(
        &self,
        message_broker: MessageBroker,
    ) -> sccache::config::scheduler::Config {
        sccache_scheduler_cfg(&self.tmpdir, message_broker)
    }

    pub fn add_scheduler(&mut self, scheduler_cfg: sccache::config::scheduler::Config) {
        let scheduler_cfg_relpath = "scheduler-cfg.json";
        let scheduler_cfg_path = self.tmpdir.join(scheduler_cfg_relpath);
        let scheduler_cfg_container_path =
            Path::new(CONFIGS_CONTAINER_PATH).join(scheduler_cfg_relpath);
        fs::File::create(scheduler_cfg_path)
            .unwrap()
            .write_all(&serde_json::to_vec(&scheduler_cfg.into_file()).unwrap())
            .unwrap();

        // Create the scheduler
        let scheduler_name = make_container_name("scheduler");
        let output = Command::new("docker")
            .args([
                "run",
                "--name",
                &scheduler_name,
                "-e",
                "SCCACHE_NO_DAEMON=1",
                "-e",
                "SCCACHE_LOG=sccache=debug,tower_http=debug,axum::rejection=trace",
                "-e",
                "RUST_BACKTRACE=1",
                "--network",
                "host",
                "-v",
                &format!("{}:/sccache-dist:z", self.sccache_dist.to_str().unwrap()),
                "-v",
                &format!(
                    "{}:{}:z",
                    self.tmpdir.to_str().unwrap(),
                    CONFIGS_CONTAINER_PATH
                ),
                "-d",
                DIST_IMAGE,
                "bash",
                "-c",
                &format!(
                    r#"
                    set -o errexit &&
                    exec /sccache-dist scheduler --config {cfg}
                "#,
                    cfg = scheduler_cfg_container_path.to_str().unwrap()
                ),
            ])
            .output()
            .unwrap();

        check_output(&output);

        self.scheduler_name = Some(scheduler_name);

        let scheduler_url = self.scheduler_url();
        wait_for_http(scheduler_url, Duration::from_millis(100), MAX_STARTUP_WAIT);
        wait_for(
            || {
                let status = self.scheduler_status();
                if matches!(status, SchedulerStatus { .. }) {
                    Ok(())
                } else {
                    Err(format!("{:?}", status))
                }
            },
            Duration::from_millis(100),
            MAX_STARTUP_WAIT,
        );
    }

    pub fn server_cfg(&self, message_broker: MessageBroker) -> sccache::config::server::Config {
        sccache_server_cfg(&self.tmpdir, message_broker)
    }

    pub fn add_server(&mut self, server_cfg: sccache::config::server::Config) {
        let server_cfg_relpath = format!("server-cfg-{}.json", self.server_names.len());
        let server_cfg_path = self.tmpdir.join(&server_cfg_relpath);
        let server_cfg_container_path = Path::new(CONFIGS_CONTAINER_PATH).join(server_cfg_relpath);
        fs::File::create(server_cfg_path)
            .unwrap()
            .write_all(&serde_json::to_vec(&server_cfg.into_file()).unwrap())
            .unwrap();

        let server_name = make_container_name("server");
        let output = Command::new("docker")
            .args([
                "run",
                // Important for the bubblewrap builder
                "--privileged",
                "--name",
                &server_name,
                "-e",
                "SCCACHE_NO_DAEMON=1",
                "-e",
                "SCCACHE_LOG=sccache=debug,tower_http=debug,axum::rejection=trace",
                "-e",
                "RUST_BACKTRACE=1",
                "--network",
                "host",
                "-v",
                &format!("{}:/sccache-dist:z", self.sccache_dist.to_str().unwrap()),
                "-v",
                &format!(
                    "{}:{}:z",
                    self.tmpdir.to_str().unwrap(),
                    CONFIGS_CONTAINER_PATH
                ),
                "-d",
                DIST_IMAGE,
                "bash",
                "-c",
                &format!(
                    r#"
                    set -o errexit &&
                    exec /sccache-dist server --config {cfg}
                "#,
                    cfg = server_cfg_container_path.to_str().unwrap()
                ),
            ])
            .output()
            .unwrap();

        check_output(&output);

        self.server_names.push(server_name.clone());

        // let url = HTTPUrl::from_url(
        //     reqwest::Url::parse(&format!("https://{}:{}", server_ip, SERVER_PORT)).unwrap(),
        // );
        // let handle = ServerHandle::Container {
        //     cid: server_name,
        //     url,
        // };
        // self.wait_server_ready(&handle);
        // handle
    }

    // pub fn add_custom_server<S: dist::ServerIncoming + 'static>(
    //     &mut self,
    //     handler: S,
    // ) -> ServerHandle {
    //     let server_addr = {
    //         let ip = IpAddr::from_str("127.0.0.1").unwrap();
    //         let listener = net::TcpListener::bind(SocketAddr::from((ip, 0))).unwrap();
    //         listener.local_addr().unwrap()
    //     };

    //     let runtime = tokio::runtime::Builder::new_current_thread()
    //         .enable_all()
    //         .worker_threads(1)
    //         .build()
    //         .unwrap();

    //     let token = create_server_token(ServerId::new(server_addr), DIST_SERVER_TOKEN);
    //     let server = dist::http::Server::new(
    //         server_addr,
    //         server_addr,
    //         self.scheduler_url().to_url(),
    //         token,
    //         1f64,
    //         1,
    //         handler,
    //     )
    //     .unwrap();

    //     let pid = match unsafe { nix::unistd::fork() }.unwrap() {
    //         ForkResult::Parent { child } => {
    //             self.server_pids.push(child);
    //             child
    //         }
    //         ForkResult::Child => {
    //             env::set_var("SCCACHE_LOG", "sccache=debug");
    //             env_logger::try_init().unwrap();

    //             runtime.block_on(async move {
    //                 match server.start().await {
    //                     Ok(_) => {}
    //                     Err(err) => panic!("Err: {err}"),
    //                 }
    //             });

    //             unreachable!();
    //         }
    //     };

    //     let url =
    //         HTTPUrl::from_url(reqwest::Url::parse(&format!("https://{}", server_addr)).unwrap());
    //     let handle = ServerHandle::Process { pid, url };
    //     self.wait_server_ready(&handle);
    //     handle
    // }

    // pub fn restart_server(&mut self, handle: &ServerHandle) {
    //     match handle {
    //         ServerHandle::Container { cid, url: _ } => {
    //             let output = Command::new("docker")
    //                 .args(["restart", cid])
    //                 .output()
    //                 .unwrap();
    //             check_output(&output);
    //         } // ServerHandle::Process { pid: _, url: _ } => {
    //           //     // TODO: pretty easy, just no need yet
    //           //     panic!("restart not yet implemented for pids")
    //           // }
    //     }
    //     self.wait_server_ready(handle)
    // }

    // pub fn wait_server_ready(&mut self, handle: &ServerHandle) {
    //     let url = match handle {
    //         ServerHandle::Container { cid: _, url } => url.clone(), //
    //         // ServerHandle::Process { pid: _, url } => {
    //         //     url.clone()
    //         // }
    //     };
    //     wait_for_http(url, Duration::from_millis(100), MAX_STARTUP_WAIT);
    //     wait_for(
    //         || {
    //             let status = self.scheduler_status();
    //             if matches!(
    //                 status,
    //                 SchedulerStatusResult {
    //                     num_servers: 1,
    //                     num_cpus: _,
    //                     active: 0,
    //                     assigned: 0,
    //                     servers: _
    //                 }
    //             ) {
    //                 Ok(())
    //             } else {
    //                 Err(format!("{:?}", status))
    //             }
    //         },
    //         Duration::from_millis(100),
    //         MAX_STARTUP_WAIT,
    //     );
    // }

    pub fn scheduler_url(&self) -> HTTPUrl {
        let url = format!("http://127.0.0.1:{}", SCHEDULER_PORT);
        HTTPUrl::from_url(reqwest::Url::parse(&url).unwrap())
    }

    fn scheduler_status(&self) -> SchedulerStatus {
        let mut req = reqwest::blocking::Client::builder().build().unwrap().get(
            dist::http::urls::scheduler_status(&self.scheduler_url().to_url()),
        );
        req = req.bearer_auth(sccache::config::INSECURE_DIST_CLIENT_TOKEN);
        let res = req.send().unwrap();
        assert!(res.status().is_success());
        bincode::deserialize_from(res).unwrap()
    }
}

// If you want containers to hang around (e.g. for debugging), comment out the "rm -f" lines
#[cfg(feature = "dist-server")]
impl Drop for DistSystem {
    fn drop(&mut self) {
        let mut did_err = false;

        // Panicking halfway through drop would either abort (if it's a double panic) or leave us with
        // resources that aren't yet cleaned up. Instead, do as much as possible then decide what to do
        // at the end - panic (if not already doing so) or let the panic continue
        macro_rules! droperr {
            ($e:expr) => {
                match $e {
                    Ok(()) => (),
                    Err(e) => {
                        did_err = true;
                        eprintln!("Error with {}: {}", stringify!($e), e)
                    }
                }
            };
        }

        let mut logs = vec![];
        let mut outputs = vec![];
        let mut exits = vec![];

        if let Some(scheduler_name) = self.scheduler_name.as_ref() {
            droperr!(Command::new("docker")
                .args(["logs", scheduler_name])
                .output()
                .map(|o| logs.push((scheduler_name, o))));
            droperr!(Command::new("docker")
                .args(["kill", scheduler_name])
                .output()
                .map(|o| outputs.push((scheduler_name, o))));
            droperr!(Command::new("docker")
                .args(["rm", "-f", scheduler_name])
                .output()
                .map(|o| outputs.push((scheduler_name, o))));
        }

        for server_name in self.server_names.iter() {
            droperr!(Command::new("docker")
                .args(["logs", server_name])
                .output()
                .map(|o| logs.push((server_name, o))));
            droperr!(Command::new("docker")
                .args(["kill", server_name])
                .output()
                .map(|o| outputs.push((server_name, o))));
            droperr!(Command::new("docker")
                .args(["rm", "-f", server_name])
                .output()
                .map(|o| outputs.push((server_name, o))));
        }

        for &pid in self.server_pids.iter() {
            droperr!(nix::sys::signal::kill(pid, Signal::SIGINT));
            thread::sleep(Duration::from_millis(100));
            let mut killagain = true; // Default to trying to kill again, e.g. if there was an error waiting on the pid
            droperr!(
                nix::sys::wait::waitpid(pid, Some(WaitPidFlag::WNOHANG)).map(|ws| {
                    if ws != WaitStatus::StillAlive {
                        killagain = false;
                        exits.push(ws)
                    }
                })
            );
            if killagain {
                eprintln!("SIGINT didn't kill process, trying SIGKILL");
                droperr!(nix::sys::signal::kill(pid, Signal::SIGKILL));
                droperr!(nix::sys::wait::waitpid(pid, Some(WaitPidFlag::WNOHANG))
                    .map_err(|e| e.to_string())
                    .and_then(|ws| if ws == WaitStatus::StillAlive {
                        Err("process alive after sigkill".to_owned())
                    } else {
                        exits.push(ws);
                        Ok(())
                    }));
            }
        }

        // Kill the message broker last
        if let Some(message_broker_name) = self.message_broker_name.as_ref() {
            droperr!(Command::new("docker")
                .args(["logs", message_broker_name])
                .output()
                .map(|o| logs.push((message_broker_name, o))));
            droperr!(Command::new("docker")
                .args(["kill", message_broker_name])
                .output()
                .map(|o| outputs.push((message_broker_name, o))));
            droperr!(Command::new("docker")
                .args(["rm", "-f", message_broker_name])
                .output()
                .map(|o| outputs.push((message_broker_name, o))));
        }

        for (
            container,
            Output {
                status,
                stdout,
                stderr,
            },
        ) in logs
        {
            println!(
                "LOGS == ({}) ==\n> {} <:\n## STDOUT\n{}\n\n## STDERR\n{}\n====",
                status,
                container,
                String::from_utf8_lossy(&stdout),
                String::from_utf8_lossy(&stderr)
            );
        }
        for (
            container,
            Output {
                status,
                stdout,
                stderr,
            },
        ) in outputs
        {
            println!(
                "OUTPUTS == ({}) ==\n> {} <:\n## STDOUT\n{}\n\n## STDERR\n{}\n====",
                status,
                container,
                String::from_utf8_lossy(&stdout),
                String::from_utf8_lossy(&stderr)
            );
        }
        for exit in exits {
            println!("EXIT: {:?}", exit)
        }

        if did_err && !thread::panicking() {
            panic!("Encountered failures during dist system teardown")
        }
    }
}

fn make_container_name(tag: &str) -> String {
    format!(
        "{}_{}_{}",
        CONTAINER_NAME_PREFIX,
        tag,
        Uuid::new_v4().hyphenated()
    )
}

fn check_output(output: &Output) {
    if !output.status.success() {
        println!("{}\n\n[BEGIN STDOUT]\n===========\n{}\n===========\n[FIN STDOUT]\n\n[BEGIN STDERR]\n===========\n{}\n===========\n[FIN STDERR]\n\n",
            output.status, String::from_utf8_lossy(&output.stdout), String::from_utf8_lossy(&output.stderr));
        panic!()
    }
}

#[cfg(feature = "dist-server")]
fn wait_for_http(url: HTTPUrl, interval: Duration, max_wait: Duration) {
    // TODO: after upgrading to reqwest >= 0.9, use 'danger_accept_invalid_certs' and stick with that rather than tcp
    wait_for(
        || {
            let url = url.to_url();
            let url = url.socket_addrs(|| None).unwrap();
            match net::TcpStream::connect(url.as_slice()) {
                Ok(_) => Ok(()),
                Err(e) => Err(e.to_string()),
            }
        },
        interval,
        max_wait,
    )
}

fn wait_for<F: Fn() -> Result<(), String>>(f: F, interval: Duration, max_wait: Duration) {
    let start = Instant::now();
    let mut lasterr;
    loop {
        match f() {
            Ok(()) => return,
            Err(e) => lasterr = e,
        }
        if start.elapsed() > max_wait {
            break;
        }
        thread::sleep(interval)
    }
    panic!("wait timed out, last error result: {}", lasterr)
}<|MERGE_RESOLUTION|>--- conflicted
+++ resolved
@@ -23,13 +23,9 @@
         Pid,
     },
 };
-<<<<<<< HEAD
 #[cfg(feature = "dist-server")]
 use sccache::config::MessageBroker;
 
-use predicates::prelude::*;
-=======
->>>>>>> 1b341902
 use serde::Serialize;
 use uuid::Uuid;
 

--- conflicted
+++ resolved
@@ -49,12 +49,8 @@
     if !sccache_command()
         .arg("--start-server")
         // Uncomment following lines to debug locally.
-<<<<<<< HEAD
-        // .env("SCCACHE_LOG", "sccache=debug")
-=======
         // .env("SCCACHE_LOG", "sccache=trace")
         // .env("RUST_LOG_STYLE", "never")
->>>>>>> 8ed6faf6
         // .env(
         //     "SCCACHE_ERROR_LOG",
         //     env::temp_dir().join("sccache_local_daemon.txt"),

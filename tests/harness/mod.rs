use fs_err as fs;
<<<<<<< HEAD
use std::{
    env,
    io::Write,
    path::{Path, PathBuf},
    process::Command,
};
=======
use std::env;
use std::io::Write;
use std::path::{Path, PathBuf};
use std::process::Command;
use std::str;
>>>>>>> 1960f9b9

use serde::Serialize;

pub mod client;

#[cfg(feature = "dist-server")]
pub mod dist;

pub const TC_CACHE_SIZE: u64 = 1024 * 1024 * 1024; // 1 gig
<<<<<<< HEAD

pub fn cargo_command() -> Command {
    prune_command(Command::new("cargo"))
}
=======
>>>>>>> 1960f9b9

pub fn init_cargo(path: &Path, cargo_name: &str) -> PathBuf {
    let cargo_path = path.join(cargo_name);
    let source_path = "src";
    fs::create_dir_all(cargo_path.join(source_path)).unwrap();
    cargo_path
}

// Prune any environment variables that could adversely affect test execution.
pub fn prune_command(mut cmd: Command) -> Command {
    use sccache::util::OsStrExt;

    for (var, _) in env::vars_os() {
        if var.starts_with("SCCACHE_") {
            cmd.env_remove(var);
        }
    }
    cmd
}

pub fn write_json_cfg<T: Serialize>(path: &Path, filename: &str, contents: &T) {
    let p = path.join(filename);
    let mut f = fs::File::create(p).unwrap();
    f.write_all(&serde_json::to_vec(contents).unwrap()).unwrap();
}

pub fn write_source(path: &Path, filename: &str, contents: &str) {
    let p = path.join(filename);
    let mut f = fs::File::create(p).unwrap();
    f.write_all(contents.as_bytes()).unwrap();
}<|MERGE_RESOLUTION|>--- conflicted
+++ resolved
@@ -1,18 +1,10 @@
 use fs_err as fs;
-<<<<<<< HEAD
 use std::{
     env,
     io::Write,
     path::{Path, PathBuf},
     process::Command,
 };
-=======
-use std::env;
-use std::io::Write;
-use std::path::{Path, PathBuf};
-use std::process::Command;
-use std::str;
->>>>>>> 1960f9b9
 
 use serde::Serialize;
 
@@ -22,13 +14,6 @@
 pub mod dist;
 
 pub const TC_CACHE_SIZE: u64 = 1024 * 1024 * 1024; // 1 gig
-<<<<<<< HEAD
-
-pub fn cargo_command() -> Command {
-    prune_command(Command::new("cargo"))
-}
-=======
->>>>>>> 1960f9b9
 
 pub fn init_cargo(path: &Path, cargo_name: &str) -> PathBuf {
     let cargo_path = path.join(cargo_name);

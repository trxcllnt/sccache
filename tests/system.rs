--- conflicted
+++ resolved
@@ -19,16 +19,9 @@
 
 #[macro_use]
 extern crate log;
-<<<<<<< HEAD
 
 mod harness;
 
-=======
-use crate::harness::{
-    client::{sccache_client_cfg, SccacheClient},
-    write_json_cfg, write_source,
-};
->>>>>>> 1960f9b9
 use assert_cmd::prelude::*;
 use fs::File;
 use fs_err as fs;
@@ -39,16 +32,10 @@
 use log::Level::Trace;
 use predicates::prelude::*;
 use regex::Regex;
-<<<<<<< HEAD
-use sccache::compiler::{CCompilerKind, CompilerKind, Language};
-use sccache::server::{ServerInfo, ServerStats};
-=======
 use sccache::{
     compiler::{CCompilerKind, CompilerKind, Language},
-    server::ServerStats,
+    server::{ServerInfo, ServerStats},
 };
-use serial_test::serial;
->>>>>>> 1960f9b9
 use std::collections::HashMap;
 use std::env;
 use std::ffi::{OsStr, OsString};
@@ -164,15 +151,9 @@
         _ => panic!("Unsupported compiler: {}", compiler),
     };
     if !extra_args.is_empty() {
-<<<<<<< HEAD
-        arg.append(&mut extra_args.to_vec())
-    }
-    arg.iter()
-=======
         args.append(&mut extra_args.to_vec())
     }
     args.iter()
->>>>>>> 1960f9b9
         .filter(|x| !x.is_empty())
         .cloned()
         .collect::<Vec<_>>()
@@ -756,30 +737,20 @@
     compiler: &Compiler,
     tempdir: &Path,
     with_debug_flags: bool,
-<<<<<<< HEAD
     with_rdc: bool,
 ) {
     let mut stats = client.stats().unwrap();
 
     let mut extra_args = if with_debug_flags {
-=======
-) {
-    let mut stats = client.stats().unwrap();
-
-    let extra_args = if with_debug_flags {
->>>>>>> 1960f9b9
         vec!["-G".into()]
     } else {
         vec![]
     };
 
-<<<<<<< HEAD
     if with_rdc {
         extra_args.push("-rdc=true".into());
     }
 
-=======
->>>>>>> 1960f9b9
     let Compiler {
         name,
         exe,
@@ -845,10 +816,7 @@
         assert_eq!(
             stats,
             ServerStats {
-<<<<<<< HEAD
                 active_compilations: stats.active_compilations,
-=======
->>>>>>> 1960f9b9
                 cache_write_duration: stats.cache_write_duration,
                 cache_read_hit_duration: stats.cache_read_hit_duration,
                 compiler_write_duration: stats.compiler_write_duration,
@@ -1446,7 +1414,6 @@
             ..Default::default()
         },
     );
-<<<<<<< HEAD
 
     if !cfg!(target_os = "windows") {
         // Test compiling an executable (`nvcc -x cu test_a.cu -o test_a`)
@@ -1539,8 +1506,6 @@
             },
         );
     }
-=======
->>>>>>> 1960f9b9
 }
 
 fn test_nvcc_proper_lang_stat_tracking(
@@ -1548,31 +1513,20 @@
     compiler: &Compiler,
     tempdir: &Path,
     with_debug_flags: bool,
-<<<<<<< HEAD
     with_rdc: bool,
 ) {
     let mut stats = client.stats().unwrap();
 
     let mut extra_args = if with_debug_flags {
         vec!["--device-debug".into()]
-=======
-) {
-    let mut stats = client.stats().unwrap();
-
-    let extra_args = if with_debug_flags {
-        vec!["-G".into()]
->>>>>>> 1960f9b9
     } else {
         vec![]
     };
 
-<<<<<<< HEAD
     if with_rdc {
         extra_args.push("-rdc=true".into());
     }
 
-=======
->>>>>>> 1960f9b9
     let Compiler {
         name,
         exe,
@@ -1621,10 +1575,7 @@
     assert_eq!(
         stats,
         ServerStats {
-<<<<<<< HEAD
             active_compilations: stats.active_compilations,
-=======
->>>>>>> 1960f9b9
             cache_write_duration: stats.cache_write_duration,
             cache_read_hit_duration: stats.cache_read_hit_duration,
             compiler_write_duration: stats.compiler_write_duration,
@@ -1667,10 +1618,7 @@
     assert_eq!(
         stats,
         ServerStats {
-<<<<<<< HEAD
             active_compilations: stats.active_compilations,
-=======
->>>>>>> 1960f9b9
             cache_write_duration: stats.cache_write_duration,
             cache_read_hit_duration: stats.cache_read_hit_duration,
             compiler_write_duration: stats.compiler_write_duration,
@@ -1705,10 +1653,7 @@
     assert_eq!(
         stats,
         ServerStats {
-<<<<<<< HEAD
             active_compilations: stats.active_compilations,
-=======
->>>>>>> 1960f9b9
             cache_write_duration: stats.cache_write_duration,
             cache_read_hit_duration: stats.cache_read_hit_duration,
             compiler_write_duration: stats.compiler_write_duration,
@@ -1742,10 +1687,7 @@
     assert_eq!(
         stats,
         ServerStats {
-<<<<<<< HEAD
             active_compilations: stats.active_compilations,
-=======
->>>>>>> 1960f9b9
             cache_write_duration: stats.cache_write_duration,
             cache_read_hit_duration: stats.cache_read_hit_duration,
             compiler_write_duration: stats.compiler_write_duration,
@@ -1759,16 +1701,10 @@
     compiler: Compiler,
     tempdir: &Path,
     with_debug_flags: bool,
-<<<<<<< HEAD
     with_rdc: bool,
 ) {
     test_nvcc_cuda_compiles(client, &compiler, tempdir, with_debug_flags, with_rdc);
     test_nvcc_proper_lang_stat_tracking(client, &compiler, tempdir, with_debug_flags, with_rdc);
-=======
-) {
-    test_nvcc_cuda_compiles(client, &compiler, tempdir, with_debug_flags);
-    test_nvcc_proper_lang_stat_tracking(client, &compiler, tempdir, with_debug_flags);
->>>>>>> 1960f9b9
 }
 
 fn test_clang_cuda_compiles(
@@ -1776,30 +1712,20 @@
     compiler: &Compiler,
     tempdir: &Path,
     with_debug_flags: bool,
-<<<<<<< HEAD
     with_rdc: bool,
 ) {
     let mut stats = client.stats().unwrap();
 
     let mut extra_args = if with_debug_flags {
-=======
-) {
-    let mut stats = client.stats().unwrap();
-
-    let extra_args = if with_debug_flags {
->>>>>>> 1960f9b9
         vec!["-g".into(), "--cuda-noopt-device-debug".into()]
     } else {
         vec![]
     };
 
-<<<<<<< HEAD
     if with_rdc {
         extra_args.push("-fgpu-rdc".into());
     }
 
-=======
->>>>>>> 1960f9b9
     let Compiler {
         name,
         exe,
@@ -1826,8 +1752,76 @@
         .assert()
         .success();
     assert!(fs::metadata(&out_file).map(|m| m.len() > 0).unwrap());
-<<<<<<< HEAD
-    trace!("request stats");
+    fs::remove_file(&out_file).unwrap();
+    stats.cache_writes += 1;
+    stats.compilations += 1;
+    stats.compile_requests += 1;
+    stats.requests_executed += 1;
+    stats
+        .cache_misses
+        .increment(&CompilerKind::C(CCompilerKind::Clang), &Language::Cuda);
+    assert_eq!(
+        stats,
+        ServerStats {
+            cache_write_duration: stats.cache_write_duration,
+            cache_read_hit_duration: stats.cache_read_hit_duration,
+            compiler_write_duration: stats.compiler_write_duration,
+            ..client.stats().unwrap()
+        }
+    );
+
+    trace!("compile A");
+    client
+        .cmd()
+        .args(compile_cuda_cmdline(
+            name,
+            exe,
+            "-c",
+            INPUT_FOR_CUDA_A,
+            OUTPUT,
+            &extra_args,
+        ))
+        .current_dir(tempdir)
+        .envs(env_vars.clone())
+        .assert()
+        .success();
+    assert!(fs::metadata(&out_file).map(|m| m.len() > 0).unwrap());
+    fs::remove_file(&out_file).unwrap();
+    stats.compile_requests += 1;
+    stats.requests_executed += 1;
+    stats
+        .cache_hits
+        .increment(&CompilerKind::C(CCompilerKind::Clang), &Language::Cuda);
+    assert_eq!(
+        stats,
+        ServerStats {
+            active_compilations: stats.active_compilations,
+            cache_write_duration: stats.cache_write_duration,
+            cache_read_hit_duration: stats.cache_read_hit_duration,
+            compiler_write_duration: stats.compiler_write_duration,
+            ..client.stats().unwrap()
+        }
+    );
+
+    // By compiling another input source we verify that the pre-processor
+    // phase is correctly running and outputting text
+    trace!("compile B");
+    client
+        .cmd()
+        .args(compile_cuda_cmdline(
+            name,
+            exe,
+            "-c",
+            INPUT_FOR_CUDA_B,
+            OUTPUT,
+            &extra_args,
+        ))
+        .current_dir(tempdir)
+        .envs(env_vars.clone())
+        .assert()
+        .success();
+    assert!(fs::metadata(&out_file).map(|m| m.len() > 0).unwrap());
+    fs::remove_file(&out_file).unwrap();
     stats.cache_writes += 1;
     stats.compilations += 1;
     stats.compile_requests += 1;
@@ -1845,10 +1839,53 @@
             ..client.stats().unwrap()
         }
     );
-
-    trace!("compile A");
-    fs::remove_file(&out_file).unwrap();
-=======
+}
+
+fn test_clang_proper_lang_stat_tracking(
+    client: &SccacheClient,
+    compiler: &Compiler,
+    tempdir: &Path,
+    with_debug_flags: bool,
+    with_rdc: bool,
+) {
+    let mut stats = client.stats().unwrap();
+
+    let mut extra_args = if with_debug_flags {
+        vec!["-g".into(), "--cuda-noopt-device-debug".into()]
+    } else {
+        vec![]
+    };
+
+    if with_rdc {
+        extra_args.push("-fgpu-rdc".into());
+    }
+
+    let Compiler {
+        name,
+        exe,
+        env_vars,
+    } = compiler;
+
+    println!("test_clang_proper_lang_stat_tracking: {}", name);
+    // Compile multiple source files.
+    copy_to_tempdir(&[INPUT_FOR_CUDA_C, INPUT], tempdir);
+
+    let out_file = tempdir.join(OUTPUT);
+    trace!("compile CUDA A");
+    client
+        .cmd()
+        .args(compile_cuda_cmdline(
+            name,
+            exe,
+            "-c",
+            INPUT_FOR_CUDA_C,
+            OUTPUT,
+            &extra_args,
+        ))
+        .current_dir(tempdir)
+        .envs(env_vars.clone())
+        .assert()
+        .success();
     fs::remove_file(&out_file).unwrap();
     stats.cache_writes += 1;
     stats.compilations += 1;
@@ -1860,169 +1897,7 @@
     assert_eq!(
         stats,
         ServerStats {
-            cache_write_duration: stats.cache_write_duration,
-            cache_read_hit_duration: stats.cache_read_hit_duration,
-            compiler_write_duration: stats.compiler_write_duration,
-            ..client.stats().unwrap()
-        }
-    );
-
-    trace!("compile A");
->>>>>>> 1960f9b9
-    client
-        .cmd()
-        .args(compile_cuda_cmdline(
-            name,
-            exe,
-            "-c",
-            INPUT_FOR_CUDA_A,
-            OUTPUT,
-            &extra_args,
-        ))
-        .current_dir(tempdir)
-        .envs(env_vars.clone())
-        .assert()
-        .success();
-    assert!(fs::metadata(&out_file).map(|m| m.len() > 0).unwrap());
-<<<<<<< HEAD
-    trace!("request stats");
-=======
-    fs::remove_file(&out_file).unwrap();
->>>>>>> 1960f9b9
-    stats.compile_requests += 1;
-    stats.requests_executed += 1;
-    stats
-        .cache_hits
-        .increment(&CompilerKind::C(CCompilerKind::Clang), &Language::Cuda);
-    assert_eq!(
-        stats,
-        ServerStats {
-<<<<<<< HEAD
             active_compilations: stats.active_compilations,
-=======
->>>>>>> 1960f9b9
-            cache_write_duration: stats.cache_write_duration,
-            cache_read_hit_duration: stats.cache_read_hit_duration,
-            compiler_write_duration: stats.compiler_write_duration,
-            ..client.stats().unwrap()
-        }
-    );
-
-    // By compiling another input source we verify that the pre-processor
-    // phase is correctly running and outputting text
-    trace!("compile B");
-    client
-        .cmd()
-        .args(compile_cuda_cmdline(
-            name,
-            exe,
-            "-c",
-            INPUT_FOR_CUDA_B,
-            OUTPUT,
-            &extra_args,
-        ))
-        .current_dir(tempdir)
-        .envs(env_vars.clone())
-        .assert()
-        .success();
-    assert!(fs::metadata(&out_file).map(|m| m.len() > 0).unwrap());
-<<<<<<< HEAD
-    trace!("request stats");
-=======
-    fs::remove_file(&out_file).unwrap();
->>>>>>> 1960f9b9
-    stats.cache_writes += 1;
-    stats.compilations += 1;
-    stats.compile_requests += 1;
-    stats.requests_executed += 1;
-    stats
-        .cache_misses
-        .increment(&CompilerKind::C(CCompilerKind::Clang), &Language::Cuda);
-    assert_eq!(
-        stats,
-        ServerStats {
-<<<<<<< HEAD
-            active_compilations: stats.active_compilations,
-=======
->>>>>>> 1960f9b9
-            cache_write_duration: stats.cache_write_duration,
-            cache_read_hit_duration: stats.cache_read_hit_duration,
-            compiler_write_duration: stats.compiler_write_duration,
-            ..client.stats().unwrap()
-        }
-    );
-}
-
-fn test_clang_proper_lang_stat_tracking(
-    client: &SccacheClient,
-    compiler: &Compiler,
-    tempdir: &Path,
-    with_debug_flags: bool,
-<<<<<<< HEAD
-    with_rdc: bool,
-) {
-    let mut stats = client.stats().unwrap();
-
-    let mut extra_args = if with_debug_flags {
-=======
-) {
-    let mut stats = client.stats().unwrap();
-
-    let extra_args = if with_debug_flags {
->>>>>>> 1960f9b9
-        vec!["-g".into(), "--cuda-noopt-device-debug".into()]
-    } else {
-        vec![]
-    };
-
-<<<<<<< HEAD
-    if with_rdc {
-        extra_args.push("-fgpu-rdc".into());
-    }
-
-=======
->>>>>>> 1960f9b9
-    let Compiler {
-        name,
-        exe,
-        env_vars,
-    } = compiler;
-
-    println!("test_clang_proper_lang_stat_tracking: {}", name);
-    // Compile multiple source files.
-    copy_to_tempdir(&[INPUT_FOR_CUDA_C, INPUT], tempdir);
-
-    let out_file = tempdir.join(OUTPUT);
-    trace!("compile CUDA A");
-    client
-        .cmd()
-        .args(compile_cuda_cmdline(
-            name,
-            exe,
-            "-c",
-            INPUT_FOR_CUDA_C,
-            OUTPUT,
-            &extra_args,
-        ))
-        .current_dir(tempdir)
-        .envs(env_vars.clone())
-        .assert()
-        .success();
-    fs::remove_file(&out_file).unwrap();
-    stats.cache_writes += 1;
-    stats.compilations += 1;
-    stats.compile_requests += 1;
-    stats.requests_executed += 1;
-    stats
-        .cache_misses
-        .increment(&CompilerKind::C(CCompilerKind::Clang), &Language::Cuda);
-    assert_eq!(
-        stats,
-        ServerStats {
-<<<<<<< HEAD
-            active_compilations: stats.active_compilations,
-=======
->>>>>>> 1960f9b9
             cache_write_duration: stats.cache_write_duration,
             cache_read_hit_duration: stats.cache_read_hit_duration,
             compiler_write_duration: stats.compiler_write_duration,
@@ -2054,10 +1929,7 @@
     assert_eq!(
         stats,
         ServerStats {
-<<<<<<< HEAD
             active_compilations: stats.active_compilations,
-=======
->>>>>>> 1960f9b9
             cache_write_duration: stats.cache_write_duration,
             cache_read_hit_duration: stats.cache_read_hit_duration,
             compiler_write_duration: stats.compiler_write_duration,
@@ -2090,10 +1962,7 @@
     assert_eq!(
         stats,
         ServerStats {
-<<<<<<< HEAD
             active_compilations: stats.active_compilations,
-=======
->>>>>>> 1960f9b9
             cache_write_duration: stats.cache_write_duration,
             cache_read_hit_duration: stats.cache_read_hit_duration,
             compiler_write_duration: stats.compiler_write_duration,
@@ -2124,10 +1993,7 @@
     assert_eq!(
         stats,
         ServerStats {
-<<<<<<< HEAD
             active_compilations: stats.active_compilations,
-=======
->>>>>>> 1960f9b9
             cache_write_duration: stats.cache_write_duration,
             cache_read_hit_duration: stats.cache_read_hit_duration,
             compiler_write_duration: stats.compiler_write_duration,
@@ -2141,16 +2007,10 @@
     compiler: Compiler,
     tempdir: &Path,
     with_debug_flags: bool,
-<<<<<<< HEAD
     with_rdc: bool,
 ) {
     test_clang_cuda_compiles(client, &compiler, tempdir, with_debug_flags, with_rdc);
     test_clang_proper_lang_stat_tracking(client, &compiler, tempdir, with_debug_flags, with_rdc);
-=======
-) {
-    test_clang_cuda_compiles(client, &compiler, tempdir, with_debug_flags);
-    test_clang_proper_lang_stat_tracking(client, &compiler, tempdir, with_debug_flags);
->>>>>>> 1960f9b9
 }
 
 fn test_hip_compiles(client: &SccacheClient, compiler: &Compiler, tempdir: &Path) {
@@ -2593,24 +2453,6 @@
     let _ = env_logger::try_init();
     let compilers = find_compilers();
     if compilers.is_empty() {
-<<<<<<< HEAD
-        warn!("No compilers found, skipping test");
-    } else {
-        // Create the configurations
-        let sccache_cfg = sccache_client_cfg(tempdir.path(), preprocessor_cache_mode);
-        write_json_cfg(tempdir.path(), "sccache-cfg.json", &sccache_cfg);
-        let sccache_cached_cfg_path = tempdir.path().join("sccache-cached-cfg");
-        // Start a server.
-        let client = SccacheClient::new(
-            &tempdir.path().join("sccache-cfg.json"),
-            &sccache_cached_cfg_path,
-        )
-        .start();
-        for compiler in compilers {
-            run_sccache_command_tests(&client, compiler, tempdir.path(), preprocessor_cache_mode);
-            client.zero_stats();
-        }
-=======
         return warn!("No compilers found, skipping test");
     }
 
@@ -2620,7 +2462,6 @@
     for compiler in compilers {
         run_sccache_command_tests(&client, compiler, &tempdir_path, preprocessor_cache_mode);
         client.zero_stats();
->>>>>>> 1960f9b9
     }
 }
 
@@ -2632,36 +2473,6 @@
         !client.stop(),
         "Server shouldn't be running after --show-stats"
     );
-}
-
-<<<<<<< HEAD
-fn make_sccache_client(
-    preprocessor_cache_mode: bool,
-) -> (Option<tempfile::TempDir>, PathBuf, SccacheClient) {
-    let tempdir = tempfile::Builder::new()
-        .prefix("sccache_system_test")
-        .tempdir()
-        .unwrap();
-
-    // Persist the tempdir if SCCACHE_DEBUG is defined
-    let (tempdir_path, maybe_tempdir) = if env::var("SCCACHE_DEBUG").is_ok() {
-        (tempdir.into_path(), None)
-    } else {
-        (tempdir.path().to_path_buf(), Some(tempdir))
-    };
-
-    // Create the configurations
-    let sccache_cfg = sccache_client_cfg(&tempdir_path, preprocessor_cache_mode);
-    write_json_cfg(&tempdir_path, "sccache-cfg.json", &sccache_cfg);
-    let sccache_cached_cfg_path = tempdir_path.join("sccache-cached-cfg");
-    // Start the server daemon on a unique port
-    let client = SccacheClient::new(
-        &tempdir_path.join("sccache-cfg.json"),
-        &sccache_cached_cfg_path,
-    )
-    .start();
-
-    (maybe_tempdir, tempdir_path, client)
 }
 
 #[test_case(true, false, false ; "preprocessor_cache=true, device_debug=false, rdc=false")]
@@ -2676,14 +2487,6 @@
     with_debug_flags: bool,
     with_rdc: bool,
 ) {
-=======
-#[test_case(true, false ; "preprocessor_cache=true, device_debug=false")]
-#[test_case(false, false ; "preprocessor_cache=false, device_debug=false")]
-#[test_case(true, true ; "preprocessor_cache=true, device_debug=true")]
-#[test_case(false, true ; "preprocessor_cache=false, device_debug=true")]
-#[cfg(any(unix, target_env = "msvc"))]
-fn test_cuda_sccache_command(preprocessor_cache_mode: bool, with_debug_flags: bool) {
->>>>>>> 1960f9b9
     let _ = env_logger::try_init();
     let compilers = find_cuda_compilers();
 
@@ -2709,20 +2512,14 @@
                 compiler,
                 &tempdir_path,
                 with_debug_flags,
-<<<<<<< HEAD
                 with_rdc,
-=======
->>>>>>> 1960f9b9
             ),
             "clang++" => run_sccache_clang_cuda_command_tests(
                 &client,
                 compiler,
                 &tempdir_path,
                 with_debug_flags,
-<<<<<<< HEAD
                 with_rdc,
-=======
->>>>>>> 1960f9b9
             ),
             _ => {}
         }
@@ -2734,10 +2531,7 @@
 #[cfg(any(unix, target_env = "msvc"))]
 fn test_hip_sccache_command(preprocessor_cache_mode: bool) {
     let _ = env_logger::try_init();
-<<<<<<< HEAD
-=======
-
->>>>>>> 1960f9b9
+
     if let Some(compiler) = find_hip_compiler() {
         // Create and start the sccache client
         let (_tempdir, tempdir_path, client) = make_sccache_client(preprocessor_cache_mode);

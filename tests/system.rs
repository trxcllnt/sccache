// System tests for compiling C code.
//
// Copyright 2016 Mozilla Foundation
//
// Licensed under the Apache License, Version 2.0 (the "License");
// you may not use this file except in compliance with the License.
// You may obtain a copy of the License at
//
//     http://www.apache.org/licenses/LICENSE-2.0
//
// Unless required by applicable law or agreed to in writing, software
// distributed under the License is distributed on an "AS IS" BASIS,
// WITHOUT WARRANTIES OR CONDITIONS OF ANY KIND, either express or implied.
// See the License for the specific language governing permissions and
// limitations under the License.

#![deny(rust_2018_idioms)]
#![allow(dead_code, unused_imports)]

#[macro_use]
extern crate log;
use crate::harness::{
    get_stats, sccache_client_cfg, sccache_command, start_local_daemon, stop_local_daemon,
    write_json_cfg, write_source, zero_stats,
};
use assert_cmd::prelude::*;
use fs::File;
use fs_err as fs;
use log::Level::Trace;
use predicates::prelude::*;
use regex::Regex;
use serial_test::serial;
use std::collections::HashMap;
use std::env;
use std::ffi::{OsStr, OsString};
use std::fmt::{self, format};
use std::io::{self, Read, Write};
use std::path::{Path, PathBuf};
use std::process::{Command, Output, Stdio};
use std::str;
use std::time::{Duration, SystemTime};
use test_case::test_case;
use which::{which, which_in};

mod harness;

#[derive(Clone)]
struct Compiler {
    pub name: &'static str,
    pub exe: OsString,
    pub env_vars: Vec<(OsString, OsString)>,
}

// Test GCC + clang on non-OS X platforms.
#[cfg(all(unix, not(target_os = "macos")))]
const COMPILERS: &[&str] = &["gcc", "clang", "clang++", "nvc", "nvc++"];

// OS X ships a `gcc` that's just a clang wrapper, so only test clang there.
#[cfg(target_os = "macos")]
const COMPILERS: &[&str] = &["clang", "clang++"];

const CUDA_COMPILERS: &[&str] = &["nvcc", "clang++"];

fn adv_key_kind(lang: &str, compiler: &str) -> String {
    let language = lang.to_owned();
    match compiler {
        "clang" | "clang++" => language + " [clang]",
        "gcc" | "g++" => language + " [gcc]",
        "cl.exe" => language + " [msvc]",
        "nvc" | "nvc++" => language + " [nvhpc]",
        "nvcc" => match lang {
            "ptx" => language + " [cicc]",
            "cubin" => language + " [ptxas]",
            _ => language + " [nvcc]",
        },
        _ => {
            trace!("Unknown compiler type: {}", compiler);
            language + "unknown"
        }
    }
}

//TODO: could test gcc when targeting mingw.

macro_rules! vec_from {
    ( $t:ty, $( $x:expr ),* ) => {
        vec!($( Into::<$t>::into(&$x), )*)
    };
}

// TODO: This will fail if gcc/clang is actually a ccache wrapper, as it is the
// default case on Fedora, e.g.
fn compile_cmdline<T: AsRef<OsStr>>(
    compiler: &str,
    exe: T,
    input: &str,
    output: &str,
    mut extra_args: Vec<OsString>,
) -> Vec<OsString> {
    let mut arg = match compiler {
        "gcc" | "clang" | "clang++" | "nvc" | "nvc++" | "nvcc" => {
            vec_from!(OsString, exe.as_ref(), "-c", input, "-o", output)
        }
        "cl.exe" => vec_from!(OsString, exe, "-c", input, format!("-Fo{}", output)),
        _ => panic!("Unsupported compiler: {}", compiler),
    };
    if !extra_args.is_empty() {
        arg.append(&mut extra_args)
    }
    arg
}

// TODO: This will fail if gcc/clang is actually a ccache wrapper, as it is the
// default case on Fedora, e.g.
fn compile_cuda_cmdline<T: AsRef<OsStr>>(
    compiler: &str,
    exe: T,
    compile_flag: &str,
    input: &str,
    output: &str,
    mut extra_args: Vec<OsString>,
) -> Vec<OsString> {
    let mut arg = match compiler {
        "nvcc" => vec_from!(OsString, exe.as_ref(), compile_flag, input, "-o", output),
        "clang++" => {
            vec_from!(
                OsString,
                exe,
                compile_flag,
                input,
                "--cuda-gpu-arch=sm_70",
                format!(
                    "--cuda-path={}",
                    env::var_os("CUDA_PATH")
                        .or(env::var_os("CUDA_HOME"))
                        .unwrap_or("/usr/local/cuda".into())
                        .to_string_lossy()
                ),
                "--no-cuda-version-check",
                // work around for clang-cuda on windows-2019 (https://github.com/microsoft/STL/issues/2359)
                "-D_ALLOW_COMPILER_AND_STL_VERSION_MISMATCH",
                "-o",
                output
            )
        }
        _ => panic!("Unsupported compiler: {}", compiler),
    };
    if !extra_args.is_empty() {
        arg.append(&mut extra_args)
    }
    arg
}

// TODO: This will fail if gcc/clang is actually a ccache wrapper, as it is the
// default case on Fedora, e.g.
//
// archs is a list of GPU architectures to compile for.
fn compile_hip_cmdline<T: AsRef<OsStr>>(
    compiler: &str,
    exe: T,
    input: &str,
    output: &str,
    archs: &Vec<String>,
    mut extra_args: Vec<OsString>,
) -> Vec<OsString> {
    let mut arg = match compiler {
        "clang" => {
            vec_from!(OsString, exe, "-x", "hip", "-c", input, "-o", output)
        }
        _ => panic!("Unsupported compiler: \"{}\"", compiler),
    };
    for arch in archs {
        arg.push(format!("--offload-arch={}", arch).into());
    }
    if !extra_args.is_empty() {
        arg.append(&mut extra_args)
    }
    arg
}

const INPUT: &str = "test.c";
const INPUT_CLANG_MULTICALL: &str = "test_clang_multicall.c";
const INPUT_WITH_WHITESPACE: &str = "test_whitespace.c";
const INPUT_WITH_WHITESPACE_ALT: &str = "test_whitespace_alt.c";
const INPUT_ERR: &str = "test_err.c";
const INPUT_MACRO_EXPANSION: &str = "test_macro_expansion.c";
const INPUT_WITH_DEFINE: &str = "test_with_define.c";
const INPUT_FOR_CUDA_A: &str = "test_a.cu";
const INPUT_FOR_CUDA_B: &str = "test_b.cu";
const INPUT_FOR_CUDA_C: &str = "test_c.cu";
const INPUT_FOR_HIP_A: &str = "test_a.hip";
const INPUT_FOR_HIP_B: &str = "test_b.hip";
const INPUT_FOR_HIP_C: &str = "test_c.hip";
const OUTPUT: &str = "test.o";

// Copy the source files into the tempdir so we can compile with relative paths, since the commandline winds up in the hash key.
fn copy_to_tempdir(inputs: &[&str], tempdir: &Path) {
    for f in inputs {
        let original_source_file = Path::new(file!()).parent().unwrap().join(f);
        let source_file = tempdir.join(f);
        trace!("fs::copy({:?}, {:?})", original_source_file, source_file);
        fs::copy(&original_source_file, &source_file).unwrap();
        // Preprocessor cache will not cache files that are too recent.
        // Certain OS/FS combinations have a slow resolution (up to 2s for NFS),
        // leading to flaky tests.
        // We set the times for the new file to 10 seconds ago, to be safe.
        let new_time =
            filetime::FileTime::from_system_time(SystemTime::now() - Duration::from_secs(10));
        filetime::set_file_times(source_file, new_time, new_time).unwrap();
    }
}

fn test_basic_compile(compiler: Compiler, tempdir: &Path) {
    let Compiler {
        name,
        exe,
        env_vars,
    } = compiler;
    println!("test_basic_compile: {}", name);
    // Compile a source file.
    copy_to_tempdir(&[INPUT, INPUT_ERR], tempdir);

    let out_file = tempdir.join(OUTPUT);
    trace!("compile");
    sccache_command()
        .args(compile_cmdline(name, &exe, INPUT, OUTPUT, Vec::new()))
        .current_dir(tempdir)
        .envs(env_vars.clone())
        .assert()
        .success();
    assert!(fs::metadata(&out_file).map(|m| m.len() > 0).unwrap());
    trace!("request stats");
    get_stats(|info| {
        assert_eq!(1, info.stats.compile_requests);
        assert_eq!(1, info.stats.requests_executed);
        assert_eq!(0, info.stats.cache_hits.all());
        assert_eq!(1, info.stats.cache_misses.all());
        assert_eq!(&1, info.stats.cache_misses.get("C/C++").unwrap());
        let adv_key = adv_key_kind("c", compiler.name);
        assert_eq!(&1, info.stats.cache_misses.get_adv(&adv_key).unwrap());
    });
    trace!("compile");
    fs::remove_file(&out_file).unwrap();
    sccache_command()
        .args(compile_cmdline(name, &exe, INPUT, OUTPUT, Vec::new()))
        .current_dir(tempdir)
        .envs(env_vars)
        .assert()
        .success();
    assert!(fs::metadata(&out_file).map(|m| m.len() > 0).unwrap());
    trace!("request stats");
    get_stats(|info| {
        assert_eq!(2, info.stats.compile_requests);
        assert_eq!(2, info.stats.requests_executed);
        assert_eq!(1, info.stats.cache_hits.all());
        assert_eq!(1, info.stats.cache_misses.all());
        assert_eq!(&1, info.stats.cache_hits.get("C/C++").unwrap());
        assert_eq!(&1, info.stats.cache_misses.get("C/C++").unwrap());
        let adv_key = adv_key_kind("c", compiler.name);
        assert_eq!(&1, info.stats.cache_hits.get_adv(&adv_key).unwrap());
        assert_eq!(&1, info.stats.cache_misses.get_adv(&adv_key).unwrap());
    });
}

fn test_noncacheable_stats(compiler: Compiler, tempdir: &Path) {
    let Compiler {
        name,
        exe,
        env_vars,
    } = compiler;
    println!("test_noncacheable_stats: {}", name);
    copy_to_tempdir(&[INPUT], tempdir);

    trace!("compile");
    sccache_command()
        .arg(&exe)
        .arg("-E")
        .arg(INPUT)
        .current_dir(tempdir)
        .envs(env_vars)
        .assert()
        .success();
    trace!("request stats");
    get_stats(|info| {
        assert_eq!(1, info.stats.compile_requests);
        assert_eq!(0, info.stats.requests_executed);
        assert_eq!(1, info.stats.not_cached.len());
        assert_eq!(Some(&1), info.stats.not_cached.get("-E"));
    });
}

fn test_msvc_deps(compiler: Compiler, tempdir: &Path) {
    let Compiler {
        name,
        exe,
        env_vars,
    } = compiler;
    // Check that -deps works.
    trace!("compile with /sourceDependencies");
    let mut args = compile_cmdline(name, exe, INPUT, OUTPUT, Vec::new());
    args.push("/sourceDependenciestest.o.json".into());
    sccache_command()
        .args(&args)
        .current_dir(tempdir)
        .envs(env_vars)
        .assert()
        .success();
    // Check the contents
    let f = File::open(tempdir.join("test.o.json")).expect("Failed to open dep file");
    // MSVC deps files are JSON, which we can validate properties of, but will be
    // subtly different on different systems (Windows SDK version, for example)
    let deps: serde_json::Value = serde_json::from_reader(f).expect("Failed to read dep file");
    let source = deps["Data"]["Source"].as_str().expect("No source found");
    let source = Path::new(source).file_name().expect("No source file name");
    assert_eq!(source, INPUT);

    let includes = deps["Data"]["Includes"]
        .as_array()
        .expect("No includes found");
    assert_ne!(includes.len(), 0);
}

fn test_msvc_responsefile(compiler: Compiler, tempdir: &Path) {
    let Compiler {
        name: _,
        exe,
        env_vars,
    } = compiler;

    let out_file = tempdir.join(OUTPUT);
    let cmd_file_name = "test_msvc.rsp";
    {
        let mut file = File::create(tempdir.join(cmd_file_name)).unwrap();
        let content = format!("-c {INPUT} -Fo{OUTPUT}");
        file.write_all(content.as_bytes()).unwrap();
    }

    let args = vec_from!(OsString, exe, &format!("@{cmd_file_name}"));
    sccache_command()
        .args(&args)
        .current_dir(tempdir)
        .envs(env_vars)
        .assert()
        .success();

    assert!(fs::metadata(&out_file).map(|m| m.len() > 0).unwrap());
    fs::remove_file(&out_file).unwrap();
}

fn test_gcc_mp_werror(compiler: Compiler, tempdir: &Path) {
    let Compiler {
        name,
        exe,
        env_vars,
    } = compiler;
    trace!("test -MP with -Werror");
    let mut args = compile_cmdline(name, exe, INPUT_ERR, OUTPUT, Vec::new());
    args.extend(vec_from!(
        OsString, "-MD", "-MP", "-MF", "foo.pp", "-Werror"
    ));
    // This should fail, but the error should be from the #error!
    sccache_command()
        .args(&args)
        .current_dir(tempdir)
        .envs(env_vars)
        .assert()
        .failure()
        .stderr(
            predicates::str::contains("to generate dependencies you must specify either -M or -MM")
                .from_utf8()
                .not(),
        );
}

fn test_gcc_fprofile_generate_source_changes(compiler: Compiler, tempdir: &Path) {
    let Compiler {
        name,
        exe,
        env_vars,
    } = compiler;
    trace!("test -fprofile-generate with different source inputs");
    zero_stats();
    const SRC: &str = "source.c";
    write_source(
        tempdir,
        SRC,
        "/*line 1*/
#ifndef UNDEFINED
/*unused line 1*/
#endif

int main(int argc, char** argv) {
  return 0;
}
",
    );
    let mut args = compile_cmdline(name, exe, SRC, OUTPUT, Vec::new());
    args.extend(vec_from!(OsString, "-fprofile-generate"));
    trace!("compile source.c (1)");
    sccache_command()
        .args(&args)
        .current_dir(tempdir)
        .envs(env_vars.clone())
        .assert()
        .success();
    get_stats(|info| {
        assert_eq!(0, info.stats.cache_hits.all());
        assert_eq!(1, info.stats.cache_misses.all());
        assert_eq!(&1, info.stats.cache_misses.get("C/C++").unwrap());
    });
    // Compile the same source again to ensure we can get a cache hit.
    trace!("compile source.c (2)");
    sccache_command()
        .args(&args)
        .current_dir(tempdir)
        .envs(env_vars.clone())
        .assert()
        .success();
    get_stats(|info| {
        assert_eq!(1, info.stats.cache_hits.all());
        assert_eq!(1, info.stats.cache_misses.all());
        assert_eq!(&1, info.stats.cache_hits.get("C/C++").unwrap());
        assert_eq!(&1, info.stats.cache_misses.get("C/C++").unwrap());
    });
    // Now write out a slightly different source file that will preprocess to the same thing,
    // modulo line numbers. This should not be a cache hit because line numbers are important
    // with -fprofile-generate.
    write_source(
        tempdir,
        SRC,
        "/*line 1*/
#ifndef UNDEFINED
/*unused line 1*/
/*unused line 2*/
#endif

int main(int argc, char** argv) {
  return 0;
}
",
    );
    trace!("compile source.c (3)");
    sccache_command()
        .args(&args)
        .current_dir(tempdir)
        .envs(env_vars)
        .assert()
        .success();
    get_stats(|info| {
        assert_eq!(1, info.stats.cache_hits.all());
        assert_eq!(2, info.stats.cache_misses.all());
        assert_eq!(&1, info.stats.cache_hits.get("C/C++").unwrap());
        assert_eq!(&2, info.stats.cache_misses.get("C/C++").unwrap());
    });
}

/* test case like this:
    echo "int test(){}" > test.cc
    mkdir o1 o2
    sccache g++ -c -g -gsplit-dwarf test.cc -o test1.o
    sccache g++ -c -g -gsplit-dwarf test.cc -o test1.o   --- > cache hit
    sccache g++ -c -g -gsplit-dwarf test.cc -o test2.o   --- > cache miss
    strings test2.o |grep test2.dwo
*/
fn test_split_dwarf_object_generate_output_dir_changes(compiler: Compiler, tempdir: &Path) {
    let Compiler {
        name,
        exe,
        env_vars,
    } = compiler;
    trace!("test -g -gsplit-dwarf with different output");
    zero_stats();
    const SRC: &str = "source.c";
    write_source(tempdir, SRC, "int test(){}");
    let mut args = compile_cmdline(name, exe.clone(), SRC, "test1.o", Vec::new());
    args.extend(vec_from!(OsString, "-g"));
    args.extend(vec_from!(OsString, "-gsplit-dwarf"));
    trace!("compile source.c (1)");
    sccache_command()
        .args(&args)
        .current_dir(tempdir)
        .envs(env_vars.clone())
        .assert()
        .success();
    get_stats(|info| {
        assert_eq!(0, info.stats.cache_hits.all());
        assert_eq!(1, info.stats.cache_misses.all());
        assert_eq!(&1, info.stats.cache_misses.get("C/C++").unwrap());
    });
    // Compile the same source again to ensure we can get a cache hit.
    trace!("compile source.c (2)");
    sccache_command()
        .args(&args)
        .current_dir(tempdir)
        .envs(env_vars.clone())
        .assert()
        .success();
    get_stats(|info| {
        assert_eq!(1, info.stats.cache_hits.all());
        assert_eq!(1, info.stats.cache_misses.all());
        assert_eq!(&1, info.stats.cache_hits.get("C/C++").unwrap());
        assert_eq!(&1, info.stats.cache_misses.get("C/C++").unwrap());
    });
    // Compile the same source again with different output
    // to ensure we can force generate new object file.
    let mut args2 = compile_cmdline(name, exe, SRC, "test2.o", Vec::new());
    args2.extend(vec_from!(OsString, "-g"));
    args2.extend(vec_from!(OsString, "-gsplit-dwarf"));
    trace!("compile source.c (2)");
    sccache_command()
        .args(&args2)
        .current_dir(tempdir)
        .envs(env_vars.clone())
        .assert()
        .success();
    get_stats(|info| {
        assert_eq!(1, info.stats.cache_hits.all());
        assert_eq!(2, info.stats.cache_misses.all());
        assert_eq!(&1, info.stats.cache_hits.get("C/C++").unwrap());
        assert_eq!(&2, info.stats.cache_misses.get("C/C++").unwrap());
    });
}

fn test_gcc_clang_no_warnings_from_macro_expansion(compiler: Compiler, tempdir: &Path) {
    let Compiler {
        name,
        exe,
        env_vars,
    } = compiler;
    println!("test_gcc_clang_no_warnings_from_macro_expansion: {}", name);
    // Compile a source file.
    copy_to_tempdir(&[INPUT_MACRO_EXPANSION], tempdir);

    trace!("compile");
    sccache_command()
        .args(
            [
                &compile_cmdline(name, exe, INPUT_MACRO_EXPANSION, OUTPUT, Vec::new())[..],
                &vec_from!(OsString, "-Wunreachable-code")[..],
            ]
            .concat(),
        )
        .current_dir(tempdir)
        .envs(env_vars)
        .assert()
        .success()
        .stderr(predicates::str::contains("warning:").from_utf8().not());
}

fn test_compile_with_define(compiler: Compiler, tempdir: &Path) {
    let Compiler {
        name,
        exe,
        env_vars,
    } = compiler;
    println!("test_compile_with_define: {}", name);
    // Compile a source file.
    copy_to_tempdir(&[INPUT_WITH_DEFINE], tempdir);

    trace!("compile");
    sccache_command()
        .args(
            [
                &compile_cmdline(name, exe, INPUT_WITH_DEFINE, OUTPUT, Vec::new())[..],
                &vec_from!(OsString, "-DSCCACHE_TEST_DEFINE")[..],
            ]
            .concat(),
        )
        .current_dir(tempdir)
        .envs(env_vars)
        .assert()
        .success()
        .stderr(predicates::str::contains("warning:").from_utf8().not());
}

fn run_sccache_command_tests(compiler: Compiler, tempdir: &Path, preprocessor_cache_mode: bool) {
    if compiler.name != "clang++" {
        test_basic_compile(compiler.clone(), tempdir);
    }
    test_compile_with_define(compiler.clone(), tempdir);
    if compiler.name == "cl.exe" {
        test_msvc_deps(compiler.clone(), tempdir);
        test_msvc_responsefile(compiler.clone(), tempdir);
    }
    if compiler.name == "gcc" {
        test_gcc_mp_werror(compiler.clone(), tempdir);
        test_gcc_fprofile_generate_source_changes(compiler.clone(), tempdir);
    }
    if compiler.name == "clang" || compiler.name == "gcc" {
        test_gcc_clang_no_warnings_from_macro_expansion(compiler.clone(), tempdir);
        test_split_dwarf_object_generate_output_dir_changes(compiler.clone(), tempdir);
    }
    if compiler.name == "clang++" {
        test_clang_multicall(compiler.clone(), tempdir);
    }

    // If we are testing with clang-14 or later, we expect the -fminimize-whitespace flag to be used.
    if compiler.name == "clang" || compiler.name == "clang++" {
        let version_cmd = Command::new(compiler.exe.clone())
            .arg("--version")
            .output()
            .expect("Failure when getting compiler version");
        assert!(version_cmd.status.success());

        let version_output = match str::from_utf8(&version_cmd.stdout) {
            Ok(v) => v,
            Err(e) => panic!("Invalid UTF-8 sequence: {}", e),
        };

        // Regex to match "Apple LLVM clang version" or "Apple clang version"
        let re = Regex::new(r"(?P<apple>Apple)?.*clang version (?P<major>\d+)").unwrap();
        let (major, is_appleclang) = match re.captures(version_output) {
            Some(c) => (
                c.name("major").unwrap().as_str().parse::<usize>().unwrap(),
                c.name("apple").is_some(),
            ),
            None => panic!(
                "Version info not found in --version output: {}",
                version_output
            ),
        };
        test_clang_cache_whitespace_normalization(
            compiler,
            tempdir,
            !is_appleclang && major >= 14,
            preprocessor_cache_mode,
        );
    } else {
        test_clang_cache_whitespace_normalization(
            compiler,
            tempdir,
            false,
            preprocessor_cache_mode,
        );
    }
}

fn test_nvcc_cuda_compiles(compiler: &Compiler, tempdir: &Path) {
<<<<<<< HEAD
=======
    let Compiler {
        name,
        exe,
        env_vars,
    } = compiler;
    println!("test_nvcc_cuda_compiles: {}", name);
    // Compile multiple source files.
    copy_to_tempdir(&[INPUT_FOR_CUDA_A, INPUT_FOR_CUDA_B], tempdir);

    let out_file = tempdir.join(OUTPUT);
    trace!("compile A");
    sccache_command()
        .args(compile_cuda_cmdline(
            name,
            exe,
            "-c",
            // relative path for input
            INPUT_FOR_CUDA_A,
            // relative path for output
            out_file.file_name().unwrap().to_string_lossy().as_ref(),
            Vec::new(),
        ))
        .current_dir(tempdir)
        .envs(env_vars.clone())
        .assert()
        .success();
    assert!(fs::metadata(&out_file).map(|m| m.len() > 0).unwrap());
    fs::remove_file(&out_file).unwrap();
    trace!("compile A request stats");
    get_stats(|info| {
        assert_eq!(1, info.stats.compile_requests);
        assert_eq!(4, info.stats.requests_executed);
        assert_eq!(0, info.stats.cache_hits.all());
        assert_eq!(3, info.stats.cache_misses.all());
        assert_eq!(&1, info.stats.cache_misses.get("CUDA").unwrap());
        assert_eq!(&1, info.stats.cache_misses.get("PTX").unwrap());
        assert_eq!(&1, info.stats.cache_misses.get("CUBIN").unwrap());
        assert!(info.stats.cache_misses.get("C/C++").is_none());
        let adv_cuda_key = adv_key_kind("cuda", compiler.name);
        let adv_ptx_key = adv_key_kind("ptx", compiler.name);
        let adv_cubin_key = adv_key_kind("cubin", compiler.name);
        assert_eq!(&1, info.stats.cache_misses.get_adv(&adv_cuda_key).unwrap());
        assert_eq!(&1, info.stats.cache_misses.get_adv(&adv_ptx_key).unwrap());
        assert_eq!(&1, info.stats.cache_misses.get_adv(&adv_cubin_key).unwrap());
    });

    trace!("compile A");
    sccache_command()
        .args(compile_cuda_cmdline(
            name,
            exe,
            "-c",
            // relative path for input
            INPUT_FOR_CUDA_A,
            // absolute path for output
            out_file.to_string_lossy().as_ref(),
            Vec::new(),
        ))
        .current_dir(tempdir)
        .envs(env_vars.clone())
        .assert()
        .success();
    assert!(fs::metadata(&out_file).map(|m| m.len() > 0).unwrap());
    fs::remove_file(&out_file).unwrap();
    trace!("compile A request stats");
    get_stats(|info| {
        assert_eq!(2, info.stats.compile_requests);
        assert_eq!(8, info.stats.requests_executed);
        assert_eq!(3, info.stats.cache_hits.all());
        assert_eq!(3, info.stats.cache_misses.all());
        assert_eq!(&1, info.stats.cache_hits.get("CUDA").unwrap());
        assert_eq!(&1, info.stats.cache_hits.get("PTX").unwrap());
        assert_eq!(&1, info.stats.cache_hits.get("CUBIN").unwrap());
        assert_eq!(&1, info.stats.cache_misses.get("CUDA").unwrap());
        assert_eq!(&1, info.stats.cache_misses.get("PTX").unwrap());
        assert_eq!(&1, info.stats.cache_misses.get("CUBIN").unwrap());
        assert!(info.stats.cache_misses.get("C/C++").is_none());
        let adv_cuda_key = adv_key_kind("cuda", compiler.name);
        let adv_ptx_key = adv_key_kind("ptx", compiler.name);
        let adv_cubin_key = adv_key_kind("cubin", compiler.name);
        assert_eq!(&1, info.stats.cache_hits.get_adv(&adv_cuda_key).unwrap());
        assert_eq!(&1, info.stats.cache_hits.get_adv(&adv_ptx_key).unwrap());
        assert_eq!(&1, info.stats.cache_hits.get_adv(&adv_cubin_key).unwrap());
        assert_eq!(&1, info.stats.cache_misses.get_adv(&adv_cuda_key).unwrap());
        assert_eq!(&1, info.stats.cache_misses.get_adv(&adv_ptx_key).unwrap());
        assert_eq!(&1, info.stats.cache_misses.get_adv(&adv_cubin_key).unwrap());
    });

    // By compiling another input source we verify that the pre-processor
    // phase is correctly running and outputting text
    trace!("compile B");
    sccache_command()
        .args(compile_cuda_cmdline(
            name,
            exe,
            "-c",
            // absolute path for input
            &tempdir.join(INPUT_FOR_CUDA_B).to_string_lossy(),
            // absolute path for output
            out_file.to_string_lossy().as_ref(),
            Vec::new(),
        ))
        .current_dir(tempdir)
        .envs(env_vars.clone())
        .assert()
        .success();
    assert!(fs::metadata(&out_file).map(|m| m.len() > 0).unwrap());
    fs::remove_file(&out_file).unwrap();
    trace!("compile B request stats");
    get_stats(|info| {
        assert_eq!(3, info.stats.compile_requests);
        assert_eq!(12, info.stats.requests_executed);
        assert_eq!(4, info.stats.cache_hits.all());
        assert_eq!(5, info.stats.cache_misses.all());
        assert_eq!(&1, info.stats.cache_hits.get("CUDA").unwrap());
        assert_eq!(&1, info.stats.cache_hits.get("PTX").unwrap());
        assert_eq!(&2, info.stats.cache_hits.get("CUBIN").unwrap());
        assert_eq!(&2, info.stats.cache_misses.get("CUDA").unwrap());
        assert_eq!(&2, info.stats.cache_misses.get("PTX").unwrap());
        assert_eq!(&1, info.stats.cache_misses.get("CUBIN").unwrap());
        assert!(info.stats.cache_misses.get("C/C++").is_none());
        let adv_cuda_key = adv_key_kind("cuda", compiler.name);
        let adv_ptx_key = adv_key_kind("ptx", compiler.name);
        let adv_cubin_key = adv_key_kind("cubin", compiler.name);
        assert_eq!(&1, info.stats.cache_hits.get_adv(&adv_cuda_key).unwrap());
        assert_eq!(&1, info.stats.cache_hits.get_adv(&adv_ptx_key).unwrap());
        assert_eq!(&2, info.stats.cache_hits.get_adv(&adv_cubin_key).unwrap());
        assert_eq!(&2, info.stats.cache_misses.get_adv(&adv_cuda_key).unwrap());
        assert_eq!(&2, info.stats.cache_misses.get_adv(&adv_ptx_key).unwrap());
        assert_eq!(&1, info.stats.cache_misses.get_adv(&adv_cubin_key).unwrap());
    });

    trace!("compile ptx");
    let out_file = tempdir.join("test.ptx");
    sccache_command()
        .args(compile_cuda_cmdline(
            name,
            exe,
            "-ptx",
            INPUT_FOR_CUDA_A,
            // relative path for output
            out_file.file_name().unwrap().to_string_lossy().as_ref(),
            Vec::new(),
        ))
        .current_dir(tempdir)
        .envs(env_vars.clone())
        .assert()
        .success();
    assert!(fs::metadata(&out_file).map(|m| m.len() > 0).unwrap());
    fs::remove_file(&out_file).unwrap();
    trace!("compile ptx request stats");
    get_stats(|info| {
        assert_eq!(4, info.stats.compile_requests);
        assert_eq!(14, info.stats.requests_executed);
        assert_eq!(5, info.stats.cache_hits.all());
        assert_eq!(5, info.stats.cache_misses.all());
        assert_eq!(&1, info.stats.cache_hits.get("CUDA").unwrap());
        assert_eq!(&2, info.stats.cache_hits.get("PTX").unwrap());
        assert_eq!(&2, info.stats.cache_hits.get("CUBIN").unwrap());
        assert_eq!(&2, info.stats.cache_misses.get("CUDA").unwrap());
        assert_eq!(&2, info.stats.cache_misses.get("PTX").unwrap());
        assert_eq!(&1, info.stats.cache_misses.get("CUBIN").unwrap());
        assert!(info.stats.cache_misses.get("C/C++").is_none());
        let adv_cuda_key = adv_key_kind("cuda", compiler.name);
        let adv_ptx_key = adv_key_kind("ptx", compiler.name);
        let adv_cubin_key = adv_key_kind("cubin", compiler.name);
        assert_eq!(&1, info.stats.cache_hits.get_adv(&adv_cuda_key).unwrap());
        assert_eq!(&2, info.stats.cache_hits.get_adv(&adv_ptx_key).unwrap());
        assert_eq!(&2, info.stats.cache_hits.get_adv(&adv_cubin_key).unwrap());
        assert_eq!(&2, info.stats.cache_misses.get_adv(&adv_cuda_key).unwrap());
        assert_eq!(&2, info.stats.cache_misses.get_adv(&adv_ptx_key).unwrap());
        assert_eq!(&1, info.stats.cache_misses.get_adv(&adv_cubin_key).unwrap());
    });

    trace!("compile cubin");
    let out_file = tempdir.join("test.cubin");
    sccache_command()
        .args(compile_cuda_cmdline(
            name,
            exe,
            "-cubin",
            INPUT_FOR_CUDA_A,
            // absolute path for output
            out_file.to_string_lossy().as_ref(),
            Vec::new(),
        ))
        .current_dir(tempdir)
        .envs(env_vars.clone())
        .assert()
        .success();
    assert!(fs::metadata(&out_file).map(|m| m.len() > 0).unwrap());
    fs::remove_file(&out_file).unwrap();
    trace!("compile cubin request stats");
    get_stats(|info| {
        assert_eq!(5, info.stats.compile_requests);
        assert_eq!(17, info.stats.requests_executed);
        assert_eq!(7, info.stats.cache_hits.all());
        assert_eq!(5, info.stats.cache_misses.all());
        assert_eq!(&1, info.stats.cache_hits.get("CUDA").unwrap());
        assert_eq!(&3, info.stats.cache_hits.get("PTX").unwrap());
        assert_eq!(&3, info.stats.cache_hits.get("CUBIN").unwrap());
        assert_eq!(&2, info.stats.cache_misses.get("CUDA").unwrap());
        assert_eq!(&2, info.stats.cache_misses.get("PTX").unwrap());
        assert_eq!(&1, info.stats.cache_misses.get("CUBIN").unwrap());
        assert!(info.stats.cache_misses.get("C/C++").is_none());
        let adv_cuda_key = adv_key_kind("cuda", compiler.name);
        let adv_ptx_key = adv_key_kind("ptx", compiler.name);
        let adv_cubin_key = adv_key_kind("cubin", compiler.name);
        assert_eq!(&1, info.stats.cache_hits.get_adv(&adv_cuda_key).unwrap());
        assert_eq!(&3, info.stats.cache_hits.get_adv(&adv_ptx_key).unwrap());
        assert_eq!(&3, info.stats.cache_hits.get_adv(&adv_cubin_key).unwrap());
        assert_eq!(&2, info.stats.cache_misses.get_adv(&adv_cuda_key).unwrap());
        assert_eq!(&2, info.stats.cache_misses.get_adv(&adv_ptx_key).unwrap());
        assert_eq!(&1, info.stats.cache_misses.get_adv(&adv_cubin_key).unwrap());
    });
}

fn test_nvcc_proper_lang_stat_tracking(compiler: Compiler, tempdir: &Path) {
>>>>>>> 9a5b681a
    let Compiler {
        name,
        exe,
        env_vars,
    } = compiler;
<<<<<<< HEAD
    println!("test_nvcc_cuda_compiles: {}", name);
=======
    zero_stats();

    println!("test_nvcc_proper_lang_stat_tracking: {}", name);
    // Compile multiple source files.
    copy_to_tempdir(&[INPUT_FOR_CUDA_C, INPUT], tempdir);

    let out_file = tempdir.join(OUTPUT);
    trace!("compile CUDA A");
    sccache_command()
        .args(compile_cmdline(
            name,
            &exe,
            INPUT_FOR_CUDA_C,
            OUTPUT,
            Vec::new(),
        ))
        .current_dir(tempdir)
        .envs(env_vars.clone())
        .assert()
        .success();
    fs::remove_file(&out_file).unwrap();
    trace!("compile CUDA A");
    sccache_command()
        .args(compile_cmdline(
            name,
            &exe,
            INPUT_FOR_CUDA_C,
            OUTPUT,
            Vec::new(),
        ))
        .current_dir(tempdir)
        .envs(env_vars.clone())
        .assert()
        .success();
    fs::remove_file(&out_file).unwrap();
    trace!("compile C++ A");
    sccache_command()
        .args(compile_cmdline(name, &exe, INPUT, OUTPUT, Vec::new()))
        .current_dir(tempdir)
        .envs(env_vars.clone())
        .assert()
        .success();
    fs::remove_file(&out_file).unwrap();
    trace!("compile C++ A");
    sccache_command()
        .args(compile_cmdline(name, &exe, INPUT, OUTPUT, Vec::new()))
        .current_dir(tempdir)
        .envs(env_vars)
        .assert()
        .success();
    fs::remove_file(&out_file).unwrap();

    trace!("request stats");
    get_stats(|info| {
        assert_eq!(4, info.stats.compile_requests);
        assert_eq!(12, info.stats.requests_executed);
        assert_eq!(5, info.stats.cache_hits.all());
        assert_eq!(3, info.stats.cache_misses.all());
        assert!(info.stats.cache_hits.get("C/C++").is_none());
        assert_eq!(&2, info.stats.cache_hits.get("CUDA").unwrap());
        assert_eq!(&2, info.stats.cache_hits.get("CUBIN").unwrap());
        assert!(info.stats.cache_misses.get("C/C++").is_none());
        assert_eq!(&2, info.stats.cache_misses.get("CUDA").unwrap());
        assert_eq!(&1, info.stats.cache_misses.get("PTX").unwrap());
    });
}

fn run_sccache_nvcc_cuda_command_tests(compiler: Compiler, tempdir: &Path) {
    test_nvcc_cuda_compiles(&compiler, tempdir);
    test_nvcc_proper_lang_stat_tracking(compiler, tempdir);
}

fn test_clang_cuda_compiles(compiler: &Compiler, tempdir: &Path) {
    let Compiler {
        name,
        exe,
        env_vars,
    } = compiler;
    println!("test_clang_cuda_compiles: {}", name);
>>>>>>> 9a5b681a
    // Compile multiple source files.
    copy_to_tempdir(&[INPUT_FOR_CUDA_A, INPUT_FOR_CUDA_B], tempdir);

    let out_file = tempdir.join(OUTPUT);
    trace!("compile A");
    sccache_command()
        .args(compile_cuda_cmdline(
<<<<<<< HEAD
            name,
            exe,
            "-c",
            // relative path for input
            INPUT_FOR_CUDA_A,
            // relative path for output
            out_file.file_name().unwrap().to_string_lossy().as_ref(),
            Vec::new(),
        ))
        .current_dir(tempdir)
        .envs(env_vars.clone())
        .assert()
        .success();
    assert!(fs::metadata(&out_file).map(|m| m.len() > 0).unwrap());
    fs::remove_file(&out_file).unwrap();
    trace!("compile A request stats");
    get_stats(|info| {
        assert_eq!(1, info.stats.compile_requests);
        assert_eq!(4, info.stats.requests_executed);
        assert_eq!(0, info.stats.cache_hits.all());
        assert_eq!(3, info.stats.cache_misses.all());
        assert_eq!(&1, info.stats.cache_misses.get("CUDA").unwrap());
        assert_eq!(&1, info.stats.cache_misses.get("PTX").unwrap());
        assert_eq!(&1, info.stats.cache_misses.get("CUBIN").unwrap());
        assert!(info.stats.cache_misses.get("C/C++").is_none());
        let adv_cuda_key = adv_key_kind("cuda", compiler.name);
        let adv_ptx_key = adv_key_kind("ptx", compiler.name);
        let adv_cubin_key = adv_key_kind("cubin", compiler.name);
        assert_eq!(&1, info.stats.cache_misses.get_adv(&adv_cuda_key).unwrap());
        assert_eq!(&1, info.stats.cache_misses.get_adv(&adv_ptx_key).unwrap());
        assert_eq!(&1, info.stats.cache_misses.get_adv(&adv_cubin_key).unwrap());
    });

    trace!("compile A");
    sccache_command()
        .args(compile_cuda_cmdline(
            name,
            exe,
            "-c",
            // relative path for input
            INPUT_FOR_CUDA_A,
            // absolute path for output
            out_file.to_string_lossy().as_ref(),
            Vec::new(),
        ))
        .current_dir(tempdir)
        .envs(env_vars.clone())
        .assert()
        .success();
    assert!(fs::metadata(&out_file).map(|m| m.len() > 0).unwrap());
    fs::remove_file(&out_file).unwrap();
    trace!("compile A request stats");
    get_stats(|info| {
        assert_eq!(2, info.stats.compile_requests);
        assert_eq!(5, info.stats.requests_executed);
        assert_eq!(1, info.stats.cache_hits.all());
        assert_eq!(3, info.stats.cache_misses.all());
        assert_eq!(&1, info.stats.cache_hits.get("CUDA").unwrap());
        assert!(info.stats.cache_hits.get("PTX").is_none());
        assert!(info.stats.cache_hits.get("CUBIN").is_none());
        assert_eq!(&1, info.stats.cache_misses.get("CUDA").unwrap());
        assert_eq!(&1, info.stats.cache_misses.get("PTX").unwrap());
        assert_eq!(&1, info.stats.cache_misses.get("CUBIN").unwrap());
        assert!(info.stats.cache_misses.get("C/C++").is_none());
        let adv_cuda_key = adv_key_kind("cuda", compiler.name);
        let adv_ptx_key = adv_key_kind("ptx", compiler.name);
        let adv_cubin_key = adv_key_kind("cubin", compiler.name);
        assert_eq!(&1, info.stats.cache_hits.get_adv(&adv_cuda_key).unwrap());
        assert!(info.stats.cache_hits.get_adv(&adv_ptx_key).is_none());
        assert!(info.stats.cache_hits.get_adv(&adv_cubin_key).is_none());
        assert_eq!(&1, info.stats.cache_misses.get_adv(&adv_cuda_key).unwrap());
        assert_eq!(&1, info.stats.cache_misses.get_adv(&adv_ptx_key).unwrap());
        assert_eq!(&1, info.stats.cache_misses.get_adv(&adv_cubin_key).unwrap());
    });

    // By compiling another input source we verify that the pre-processor
    // phase is correctly running and outputting text
    trace!("compile B");
    sccache_command()
        .args(compile_cuda_cmdline(
            name,
            exe,
            "-c",
            // absolute path for input
            &tempdir.join(INPUT_FOR_CUDA_B).to_string_lossy(),
            // absolute path for output
            out_file.to_string_lossy().as_ref(),
            Vec::new(),
        ))
        .current_dir(tempdir)
        .envs(env_vars.clone())
        .assert()
        .success();
    assert!(fs::metadata(&out_file).map(|m| m.len() > 0).unwrap());
    fs::remove_file(&out_file).unwrap();
    trace!("compile B request stats");
    get_stats(|info| {
        assert_eq!(3, info.stats.compile_requests);
        assert_eq!(9, info.stats.requests_executed);
        assert_eq!(2, info.stats.cache_hits.all());
        assert_eq!(5, info.stats.cache_misses.all());
        assert_eq!(&1, info.stats.cache_hits.get("CUDA").unwrap());
        assert!(info.stats.cache_hits.get("PTX").is_none());
        assert_eq!(&1, info.stats.cache_hits.get("CUBIN").unwrap());
        assert_eq!(&2, info.stats.cache_misses.get("CUDA").unwrap());
        assert_eq!(&2, info.stats.cache_misses.get("PTX").unwrap());
        assert_eq!(&1, info.stats.cache_misses.get("CUBIN").unwrap());
        assert!(info.stats.cache_misses.get("C/C++").is_none());
        let adv_cuda_key = adv_key_kind("cuda", compiler.name);
        let adv_ptx_key = adv_key_kind("ptx", compiler.name);
        let adv_cubin_key = adv_key_kind("cubin", compiler.name);
        assert_eq!(&1, info.stats.cache_hits.get_adv(&adv_cuda_key).unwrap());
        assert!(info.stats.cache_hits.get_adv(&adv_ptx_key).is_none());
        assert_eq!(&1, info.stats.cache_hits.get_adv(&adv_cubin_key).unwrap());
        assert_eq!(&2, info.stats.cache_misses.get_adv(&adv_cuda_key).unwrap());
        assert_eq!(&2, info.stats.cache_misses.get_adv(&adv_ptx_key).unwrap());
        assert_eq!(&1, info.stats.cache_misses.get_adv(&adv_cubin_key).unwrap());
    });

    trace!("compile ptx");
    let out_file = tempdir.join("test.ptx");
    sccache_command()
        .args(compile_cuda_cmdline(
            name,
            exe,
            "-ptx",
            INPUT_FOR_CUDA_A,
            // relative path for output
            out_file.file_name().unwrap().to_string_lossy().as_ref(),
            Vec::new(),
        ))
        .current_dir(tempdir)
        .envs(env_vars.clone())
        .assert()
        .success();
    assert!(fs::metadata(&out_file).map(|m| m.len() > 0).unwrap());
    fs::remove_file(&out_file).unwrap();
    trace!("compile ptx request stats");
    get_stats(|info| {
        assert_eq!(4, info.stats.compile_requests);
        assert_eq!(11, info.stats.requests_executed);
        assert_eq!(3, info.stats.cache_hits.all());
        assert_eq!(6, info.stats.cache_misses.all());
        assert_eq!(&1, info.stats.cache_hits.get("CUDA").unwrap());
        assert_eq!(&1, info.stats.cache_hits.get("PTX").unwrap());
        assert_eq!(&1, info.stats.cache_hits.get("CUBIN").unwrap());
        assert_eq!(&3, info.stats.cache_misses.get("CUDA").unwrap());
        assert_eq!(&2, info.stats.cache_misses.get("PTX").unwrap());
        assert_eq!(&1, info.stats.cache_misses.get("CUBIN").unwrap());
        assert!(info.stats.cache_misses.get("C/C++").is_none());
        let adv_cuda_key = adv_key_kind("cuda", compiler.name);
        let adv_ptx_key = adv_key_kind("ptx", compiler.name);
        let adv_cubin_key = adv_key_kind("cubin", compiler.name);
        assert_eq!(&1, info.stats.cache_hits.get_adv(&adv_cuda_key).unwrap());
        assert_eq!(&1, info.stats.cache_hits.get_adv(&adv_ptx_key).unwrap());
        assert_eq!(&1, info.stats.cache_hits.get_adv(&adv_cubin_key).unwrap());
        assert_eq!(&3, info.stats.cache_misses.get_adv(&adv_cuda_key).unwrap());
        assert_eq!(&2, info.stats.cache_misses.get_adv(&adv_ptx_key).unwrap());
        assert_eq!(&1, info.stats.cache_misses.get_adv(&adv_cubin_key).unwrap());
    });

    trace!("compile cubin");
    let out_file = tempdir.join("test.cubin");
    sccache_command()
        .args(compile_cuda_cmdline(
            name,
            exe,
            "-cubin",
            INPUT_FOR_CUDA_A,
            // absolute path for output
            out_file.to_string_lossy().as_ref(),
            Vec::new(),
        ))
        .current_dir(tempdir)
        .envs(env_vars.clone())
        .assert()
        .success();
    assert!(fs::metadata(&out_file).map(|m| m.len() > 0).unwrap());
    fs::remove_file(&out_file).unwrap();
    trace!("compile cubin request stats");
    get_stats(|info| {
        assert_eq!(5, info.stats.compile_requests);
        assert_eq!(14, info.stats.requests_executed);
        assert_eq!(5, info.stats.cache_hits.all());
        assert_eq!(7, info.stats.cache_misses.all());
        assert_eq!(&1, info.stats.cache_hits.get("CUDA").unwrap());
        assert_eq!(&2, info.stats.cache_hits.get("PTX").unwrap());
        assert_eq!(&2, info.stats.cache_hits.get("CUBIN").unwrap());
        assert_eq!(&4, info.stats.cache_misses.get("CUDA").unwrap());
        assert_eq!(&2, info.stats.cache_misses.get("PTX").unwrap());
        assert_eq!(&1, info.stats.cache_misses.get("CUBIN").unwrap());
        assert!(info.stats.cache_misses.get("C/C++").is_none());
        let adv_cuda_key = adv_key_kind("cuda", compiler.name);
        let adv_ptx_key = adv_key_kind("ptx", compiler.name);
        let adv_cubin_key = adv_key_kind("cubin", compiler.name);
        assert_eq!(&1, info.stats.cache_hits.get_adv(&adv_cuda_key).unwrap());
        assert_eq!(&2, info.stats.cache_hits.get_adv(&adv_ptx_key).unwrap());
        assert_eq!(&2, info.stats.cache_hits.get_adv(&adv_cubin_key).unwrap());
        assert_eq!(&4, info.stats.cache_misses.get_adv(&adv_cuda_key).unwrap());
        assert_eq!(&2, info.stats.cache_misses.get_adv(&adv_ptx_key).unwrap());
        assert_eq!(&1, info.stats.cache_misses.get_adv(&adv_cubin_key).unwrap());
    });
}

fn test_nvcc_proper_lang_stat_tracking(compiler: Compiler, tempdir: &Path) {
    let Compiler {
        name,
        exe,
        env_vars,
    } = compiler;
    zero_stats();

    println!("test_nvcc_proper_lang_stat_tracking: {}", name);
    // Compile multiple source files.
    copy_to_tempdir(&[INPUT_FOR_CUDA_C, INPUT], tempdir);

    let out_file = tempdir.join(OUTPUT);
    trace!("compile CUDA A");
    sccache_command()
        .args(compile_cmdline(
            name,
            &exe,
            INPUT_FOR_CUDA_C,
            OUTPUT,
            Vec::new(),
        ))
        .current_dir(tempdir)
        .envs(env_vars.clone())
        .assert()
        .success();
    fs::remove_file(&out_file).unwrap();
    trace!("compile CUDA A");
    sccache_command()
        .args(compile_cmdline(
            name,
            &exe,
            INPUT_FOR_CUDA_C,
            OUTPUT,
            Vec::new(),
        ))
        .current_dir(tempdir)
        .envs(env_vars.clone())
        .assert()
        .success();
    fs::remove_file(&out_file).unwrap();
    trace!("compile C++ A");
    sccache_command()
        .args(compile_cmdline(name, &exe, INPUT, OUTPUT, Vec::new()))
        .current_dir(tempdir)
        .envs(env_vars.clone())
        .assert()
        .success();
    fs::remove_file(&out_file).unwrap();
    trace!("compile C++ A");
    sccache_command()
        .args(compile_cmdline(name, &exe, INPUT, OUTPUT, Vec::new()))
        .current_dir(tempdir)
        .envs(env_vars)
        .assert()
        .success();
    fs::remove_file(&out_file).unwrap();

    trace!("request stats");
    get_stats(|info| {
        assert_eq!(4, info.stats.compile_requests);
        assert_eq!(8, info.stats.requests_executed);
        assert_eq!(3, info.stats.cache_hits.all());
        assert_eq!(3, info.stats.cache_misses.all());
        assert_eq!(&1, info.stats.cache_hits.get("C/C++").unwrap());
        assert_eq!(&1, info.stats.cache_hits.get("CUDA").unwrap());
        assert_eq!(&1, info.stats.cache_hits.get("CUBIN").unwrap());
        assert_eq!(&1, info.stats.cache_misses.get("C/C++").unwrap());
        assert_eq!(&1, info.stats.cache_misses.get("CUDA").unwrap());
        assert_eq!(&1, info.stats.cache_misses.get("PTX").unwrap());
    });
}

fn run_sccache_nvcc_cuda_command_tests(compiler: Compiler, tempdir: &Path) {
    test_nvcc_cuda_compiles(&compiler, tempdir);
    test_nvcc_proper_lang_stat_tracking(compiler, tempdir);
}

fn test_clang_cuda_compiles(compiler: &Compiler, tempdir: &Path) {
    let Compiler {
        name,
        exe,
        env_vars,
    } = compiler;
    println!("test_clang_cuda_compiles: {}", name);
    // Compile multiple source files.
    copy_to_tempdir(&[INPUT_FOR_CUDA_A, INPUT_FOR_CUDA_B], tempdir);

    let out_file = tempdir.join(OUTPUT);
    trace!("compile A");
    sccache_command()
        .args(compile_cuda_cmdline(
            name,
            exe,
            "-c",
=======
            name,
            exe,
            "-c",
>>>>>>> 9a5b681a
            INPUT_FOR_CUDA_A,
            OUTPUT,
            Vec::new(),
        ))
        .current_dir(tempdir)
        .envs(env_vars.clone())
        .assert()
        .success();
    assert!(fs::metadata(&out_file).map(|m| m.len() > 0).unwrap());
    trace!("request stats");
    get_stats(|info| {
        assert_eq!(1, info.stats.compile_requests);
        assert_eq!(1, info.stats.requests_executed);
        assert_eq!(0, info.stats.cache_hits.all());
        assert_eq!(1, info.stats.cache_misses.all());
        assert_eq!(&1, info.stats.cache_misses.get("CUDA").unwrap());
        let adv_cuda_key = adv_key_kind("cuda", compiler.name);
        assert_eq!(&1, info.stats.cache_misses.get_adv(&adv_cuda_key).unwrap());
    });
    trace!("compile A");
    fs::remove_file(&out_file).unwrap();
    sccache_command()
        .args(compile_cuda_cmdline(
            name,
            exe,
            "-c",
            INPUT_FOR_CUDA_A,
            OUTPUT,
            Vec::new(),
        ))
        .current_dir(tempdir)
        .envs(env_vars.clone())
        .assert()
        .success();
    assert!(fs::metadata(&out_file).map(|m| m.len() > 0).unwrap());
    trace!("request stats");
    get_stats(|info| {
        assert_eq!(2, info.stats.compile_requests);
        assert_eq!(2, info.stats.requests_executed);
        assert_eq!(1, info.stats.cache_hits.all());
        assert_eq!(1, info.stats.cache_misses.all());
        assert_eq!(&1, info.stats.cache_hits.get("CUDA").unwrap());
        assert_eq!(&1, info.stats.cache_misses.get("CUDA").unwrap());
        let adv_cuda_key = adv_key_kind("cuda", compiler.name);
        assert_eq!(&1, info.stats.cache_hits.get_adv(&adv_cuda_key).unwrap());
        assert_eq!(&1, info.stats.cache_misses.get_adv(&adv_cuda_key).unwrap());
    });
    // By compiling another input source we verify that the pre-processor
    // phase is correctly running and outputting text
    trace!("compile B");
    sccache_command()
        .args(compile_cuda_cmdline(
            name,
            exe,
            "-c",
            INPUT_FOR_CUDA_B,
            OUTPUT,
            Vec::new(),
        ))
        .current_dir(tempdir)
        .envs(env_vars.clone())
        .assert()
        .success();
    assert!(fs::metadata(&out_file).map(|m| m.len() > 0).unwrap());
    trace!("request stats");
    get_stats(|info| {
        assert_eq!(3, info.stats.compile_requests);
        assert_eq!(3, info.stats.requests_executed);
        assert_eq!(1, info.stats.cache_hits.all());
        assert_eq!(2, info.stats.cache_misses.all());
        assert_eq!(&1, info.stats.cache_hits.get("CUDA").unwrap());
        assert_eq!(&2, info.stats.cache_misses.get("CUDA").unwrap());
        let adv_cuda_key = adv_key_kind("cuda", compiler.name);
        assert_eq!(&1, info.stats.cache_hits.get_adv(&adv_cuda_key).unwrap());
        assert_eq!(&2, info.stats.cache_misses.get_adv(&adv_cuda_key).unwrap());
    });
}

fn test_clang_proper_lang_stat_tracking(compiler: Compiler, tempdir: &Path) {
    let Compiler {
        name,
        exe,
        env_vars,
    } = compiler;
    zero_stats();

    println!("test_clang_proper_lang_stat_tracking: {}", name);
    // Compile multiple source files.
    copy_to_tempdir(&[INPUT_FOR_CUDA_C, INPUT], tempdir);

    let out_file = tempdir.join(OUTPUT);
    trace!("compile CUDA A");
    sccache_command()
        .args(compile_cuda_cmdline(
            name,
            &exe,
            "-c",
            INPUT_FOR_CUDA_C,
            OUTPUT,
            Vec::new(),
        ))
        .current_dir(tempdir)
        .envs(env_vars.clone())
        .assert()
        .success();
    fs::remove_file(&out_file).unwrap();
    trace!("compile CUDA A");
    sccache_command()
        .args(compile_cuda_cmdline(
            name,
            &exe,
            "-c",
            INPUT_FOR_CUDA_C,
            OUTPUT,
            Vec::new(),
        ))
        .current_dir(tempdir)
        .envs(env_vars.clone())
        .assert()
        .success();
    fs::remove_file(&out_file).unwrap();
    trace!("compile C++ A");
    sccache_command()
        .args(compile_cmdline(name, &exe, INPUT, OUTPUT, Vec::new()))
        .current_dir(tempdir)
        .envs(env_vars.clone())
        .assert()
        .success();
    fs::remove_file(&out_file).unwrap();
    trace!("compile C++ A");
    sccache_command()
        .args(compile_cmdline(name, &exe, INPUT, OUTPUT, Vec::new()))
        .current_dir(tempdir)
        .envs(env_vars)
        .assert()
        .success();
    fs::remove_file(&out_file).unwrap();

    trace!("request stats");
    get_stats(|info| {
        assert_eq!(4, info.stats.compile_requests);
        assert_eq!(4, info.stats.requests_executed);
        assert_eq!(2, info.stats.cache_hits.all());
        assert_eq!(2, info.stats.cache_misses.all());
        assert_eq!(&1, info.stats.cache_hits.get("C/C++").unwrap());
        assert_eq!(&1, info.stats.cache_misses.get("C/C++").unwrap());
        assert_eq!(&1, info.stats.cache_hits.get("CUDA").unwrap());
        assert_eq!(&1, info.stats.cache_misses.get("CUDA").unwrap());
    });
}

fn run_sccache_clang_cuda_command_tests(compiler: Compiler, tempdir: &Path) {
    test_clang_cuda_compiles(&compiler, tempdir);
    test_clang_proper_lang_stat_tracking(compiler, tempdir);
}

fn test_hip_compiles(compiler: &Compiler, tempdir: &Path) {
    let Compiler {
        name,
        exe,
        env_vars,
    } = compiler;
    println!("test_hip_compiles: {}", name);
    // Compile multiple source files.
    copy_to_tempdir(&[INPUT_FOR_HIP_A, INPUT_FOR_HIP_B], tempdir);

    let target_arch = vec!["gfx900".to_string()];

    let out_file = tempdir.join(OUTPUT);
    trace!("compile A");
    sccache_command()
        .args(compile_hip_cmdline(
            name,
            exe,
            INPUT_FOR_HIP_A,
            OUTPUT,
            &target_arch,
            Vec::new(),
        ))
        .current_dir(tempdir)
        .envs(env_vars.clone())
        .assert()
        .success();
    assert!(fs::metadata(&out_file).map(|m| m.len() > 0).unwrap());
    trace!("request stats");
    get_stats(|info| {
        assert_eq!(1, info.stats.compile_requests);
        assert_eq!(1, info.stats.requests_executed);
        assert_eq!(0, info.stats.cache_hits.all());
        assert_eq!(1, info.stats.cache_misses.all());
        assert_eq!(&1, info.stats.cache_misses.get("HIP").unwrap());
        let adv_hip_key = adv_key_kind("hip", compiler.name);
        assert_eq!(&1, info.stats.cache_misses.get_adv(&adv_hip_key).unwrap());
    });
    trace!("compile A");
    fs::remove_file(&out_file).unwrap();
    sccache_command()
        .args(compile_hip_cmdline(
            name,
            exe,
            INPUT_FOR_HIP_A,
            OUTPUT,
            &target_arch,
            Vec::new(),
        ))
        .current_dir(tempdir)
        .envs(env_vars.clone())
        .assert()
        .success();
    assert!(fs::metadata(&out_file).map(|m| m.len() > 0).unwrap());
    trace!("request stats");
    get_stats(|info| {
        assert_eq!(2, info.stats.compile_requests);
        assert_eq!(2, info.stats.requests_executed);
        assert_eq!(1, info.stats.cache_hits.all());
        assert_eq!(1, info.stats.cache_misses.all());
        assert_eq!(&1, info.stats.cache_hits.get("HIP").unwrap());
        assert_eq!(&1, info.stats.cache_misses.get("HIP").unwrap());
        let adv_hip_key = adv_key_kind("hip", compiler.name);
        assert_eq!(&1, info.stats.cache_hits.get_adv(&adv_hip_key).unwrap());
        assert_eq!(&1, info.stats.cache_misses.get_adv(&adv_hip_key).unwrap());
    });
    // By compiling another input source we verify that the pre-processor
    // phase is correctly running and outputting text
    trace!("compile B");
    sccache_command()
        .args(compile_hip_cmdline(
            name,
            exe,
            INPUT_FOR_HIP_B,
            OUTPUT,
            &target_arch,
            Vec::new(),
        ))
        .current_dir(tempdir)
        .envs(env_vars.clone())
        .assert()
        .success();
    assert!(fs::metadata(&out_file).map(|m| m.len() > 0).unwrap());
    trace!("request stats");
    get_stats(|info| {
        assert_eq!(3, info.stats.compile_requests);
        assert_eq!(3, info.stats.requests_executed);
        assert_eq!(1, info.stats.cache_hits.all());
        assert_eq!(2, info.stats.cache_misses.all());
        assert_eq!(&1, info.stats.cache_hits.get("HIP").unwrap());
        assert_eq!(&2, info.stats.cache_misses.get("HIP").unwrap());
        let adv_hip_key = adv_key_kind("hip", compiler.name);
        assert_eq!(&1, info.stats.cache_hits.get_adv(&adv_hip_key).unwrap());
        assert_eq!(&2, info.stats.cache_misses.get_adv(&adv_hip_key).unwrap());
    });
}

fn test_hip_compiles_multi_targets(compiler: &Compiler, tempdir: &Path) {
    let Compiler {
        name,
        exe,
        env_vars,
    } = compiler;
    println!("test_hip_compiles_multi_targets: {}", name);
    // Compile multiple source files.
    copy_to_tempdir(&[INPUT_FOR_HIP_A, INPUT_FOR_HIP_B], tempdir);

    let target_arches: Vec<String> = vec!["gfx900".to_string(), "gfx1030".to_string()];

    let out_file = tempdir.join(OUTPUT);
    trace!("compile A with gfx900 and gfx1030");
    sccache_command()
        .args(compile_hip_cmdline(
            name,
            exe,
            INPUT_FOR_HIP_A,
            OUTPUT,
            &target_arches,
            Vec::new(),
        ))
        .current_dir(tempdir)
        .envs(env_vars.clone())
        .assert()
        .success();
    assert!(fs::metadata(&out_file).map(|m| m.len() > 0).unwrap());
    trace!("request stats");
    get_stats(|info| {
        assert_eq!(1, info.stats.compile_requests);
        assert_eq!(1, info.stats.requests_executed);
        assert_eq!(0, info.stats.cache_hits.all());
        assert_eq!(1, info.stats.cache_misses.all());
        assert_eq!(&1, info.stats.cache_misses.get("HIP").unwrap());
        let adv_hip_key = adv_key_kind("hip", compiler.name);
        assert_eq!(&1, info.stats.cache_misses.get_adv(&adv_hip_key).unwrap());
    });

    trace!("compile A with with gfx900 and gfx1030 again");
    fs::remove_file(&out_file).unwrap();
    sccache_command()
        .args(compile_hip_cmdline(
            name,
            exe,
            INPUT_FOR_HIP_A,
            OUTPUT,
            &target_arches,
            Vec::new(),
        ))
        .current_dir(tempdir)
        .envs(env_vars.clone())
        .assert()
        .success();
    assert!(fs::metadata(&out_file).map(|m| m.len() > 0).unwrap());
    trace!("request stats");
    get_stats(|info| {
        assert_eq!(2, info.stats.compile_requests);
        assert_eq!(2, info.stats.requests_executed);
        assert_eq!(1, info.stats.cache_hits.all());
        assert_eq!(1, info.stats.cache_misses.all());
        assert_eq!(&1, info.stats.cache_hits.get("HIP").unwrap());
        assert_eq!(&1, info.stats.cache_misses.get("HIP").unwrap());
        let adv_hip_key = adv_key_kind("hip", compiler.name);
        assert_eq!(&1, info.stats.cache_hits.get_adv(&adv_hip_key).unwrap());
        assert_eq!(&1, info.stats.cache_misses.get_adv(&adv_hip_key).unwrap());
    });

    // By compiling another input source we verify that the pre-processor
    // phase is correctly running and outputting text
    trace!("compile B with gfx900 and gfx1030");
    sccache_command()
        .args(compile_hip_cmdline(
            name,
            exe,
            INPUT_FOR_HIP_B,
            OUTPUT,
            &target_arches,
            Vec::new(),
        ))
        .current_dir(tempdir)
        .envs(env_vars.clone())
        .assert()
        .success();
    assert!(fs::metadata(&out_file).map(|m| m.len() > 0).unwrap());
    trace!("request stats");
    get_stats(|info| {
        assert_eq!(3, info.stats.compile_requests);
        assert_eq!(3, info.stats.requests_executed);
        assert_eq!(1, info.stats.cache_hits.all());
        assert_eq!(2, info.stats.cache_misses.all());
        assert_eq!(&1, info.stats.cache_hits.get("HIP").unwrap());
        assert_eq!(&2, info.stats.cache_misses.get("HIP").unwrap());
        let adv_hip_key = adv_key_kind("hip", compiler.name);
        assert_eq!(&1, info.stats.cache_hits.get_adv(&adv_hip_key).unwrap());
        assert_eq!(&2, info.stats.cache_misses.get_adv(&adv_hip_key).unwrap());
    });
}

fn run_sccache_hip_command_tests(compiler: Compiler, tempdir: &Path) {
    zero_stats();
    test_hip_compiles(&compiler, tempdir);
    zero_stats();
    test_hip_compiles_multi_targets(&compiler, tempdir);
    // test_proper_lang_stat_tracking(compiler, tempdir);
}

fn test_clang_multicall(compiler: Compiler, tempdir: &Path) {
    let Compiler {
        name,
        exe,
        env_vars,
    } = compiler;
    println!("test_clang_multicall: {}", name);
    // Compile a source file.
    copy_to_tempdir(&[INPUT_CLANG_MULTICALL], tempdir);

    println!("compile clang_multicall");
    sccache_command()
        .args(compile_cmdline(
            name,
            exe,
            INPUT_CLANG_MULTICALL,
            OUTPUT,
            Vec::new(),
        ))
        .current_dir(tempdir)
        .envs(env_vars)
        .assert()
        .success();
}

fn test_clang_cache_whitespace_normalization(
    compiler: Compiler,
    tempdir: &Path,
    hit: bool,
    preprocessor_cache_mode: bool,
) {
    let Compiler {
        name,
        exe,
        env_vars,
    } = compiler;
    println!("test_clang_cache_whitespace_normalization: {}", name);
    debug!("expecting hit: {}", hit);
    // Compile a source file.
    copy_to_tempdir(&[INPUT_WITH_WHITESPACE, INPUT_WITH_WHITESPACE_ALT], tempdir);
    zero_stats();

    debug!("compile whitespace");
    sccache_command()
        .args(compile_cmdline(
            name,
            &exe,
            INPUT_WITH_WHITESPACE,
            OUTPUT,
            Vec::new(),
        ))
        .current_dir(tempdir)
        .envs(env_vars.clone())
        .assert()
        .success();
    debug!("request stats");
    get_stats(|info| {
        assert_eq!(1, info.stats.compile_requests);
        assert_eq!(1, info.stats.requests_executed);
        assert_eq!(0, info.stats.cache_hits.all());
        assert_eq!(1, info.stats.cache_misses.all());
    });

    debug!("compile whitespace_alt");
    sccache_command()
        .args(compile_cmdline(
            name,
            &exe,
            INPUT_WITH_WHITESPACE_ALT,
            OUTPUT,
            Vec::new(),
        ))
        .current_dir(tempdir)
        .envs(env_vars)
        .assert()
        .success();
    debug!("request stats (expecting cache hit)");
    if hit {
        get_stats(move |info| {
            assert_eq!(2, info.stats.compile_requests);
            assert_eq!(2, info.stats.requests_executed);
            if preprocessor_cache_mode {
                // Preprocessor cache mode hashes the input file, so whitespace
                // normalization does not work.
                assert_eq!(0, info.stats.cache_hits.all());
                assert_eq!(2, info.stats.cache_misses.all());
            } else {
                assert_eq!(1, info.stats.cache_hits.all());
                assert_eq!(1, info.stats.cache_misses.all());
            }
        });
    } else {
        get_stats(|info| {
            assert_eq!(2, info.stats.compile_requests);
            assert_eq!(2, info.stats.requests_executed);
            assert_eq!(0, info.stats.cache_hits.all());
            assert_eq!(2, info.stats.cache_misses.all());
        });
    }
}

#[cfg(unix)]
fn find_compilers() -> Vec<Compiler> {
    let cwd = env::current_dir().unwrap();
    COMPILERS
        .iter()
        .filter_map(|c| {
            which_in(c, env::var_os("PATH"), &cwd)
                .ok()
                .map(|full_path| Compiler {
                    name: c,
                    exe: full_path.into(),
                    env_vars: vec![],
                })
        })
        .collect::<Vec<_>>()
}

#[cfg(target_env = "msvc")]
fn find_compilers() -> Vec<Compiler> {
    let tool = cc::Build::new()
        .opt_level(1)
        .host("x86_64-pc-windows-msvc")
        .target("x86_64-pc-windows-msvc")
        .debug(false)
        .get_compiler();
    vec![Compiler {
        name: "cl.exe",
        exe: tool.path().as_os_str().to_os_string(),
        env_vars: tool.env().to_vec(),
    }]
}

fn find_cuda_compilers() -> Vec<Compiler> {
    let cwd = env::current_dir().unwrap();
    // CUDA compilers like clang don't come with all of the components for compilation.
    // To consider a machine to have any cuda compilers we rely on the existence of `nvcc`
    let compilers = match which("nvcc") {
        Ok(_) => CUDA_COMPILERS
            .iter()
            .filter_map(|c| {
                which_in(c, env::var_os("PATH"), &cwd)
                    .ok()
                    .map(|full_path| Compiler {
                        name: c,
                        exe: full_path.into(),
                        env_vars: vec![],
                    })
            })
            .collect::<Vec<_>>(),
        Err(_) => {
            eprintln!(
                "unable to find `nvcc` in PATH={:?}",
                env::var_os("PATH").unwrap_or_default()
            );
            vec![]
        }
    };
    compilers
}

// We detect the HIP Clang compiler through 2 methods:
// 1. If the env var HIP_CLANG_PATH is set, try $HIP_CLANG_PATH/clang. This is the same behavior as
//    hipcc, but is rarely know, so we have another option.
// 2. If the env var ROCM_PATH is set, try $ROCM_PATH/llvm/bin/clang. This is the location in
//    AMD's official debian packages.
// 3. Otherwise, just bail.
fn find_hip_compiler() -> Option<Compiler> {
    let env_vars: Vec<(OsString, OsString)> = env::vars_os().collect();

    if let Ok(hip_clang_path) = env::var("HIP_CLANG_PATH") {
        let clang_path = Path::new(&hip_clang_path).join("clang");

        if let Ok(true) = clang_path.try_exists() {
            return Some(Compiler {
                name: "clang",
                exe: clang_path.into_os_string(),
                env_vars,
            });
        }
    }
    if let Ok(rocm_path) = env::var("ROCM_PATH") {
        let clang_path = Path::new(&rocm_path).join("llvm").join("bin").join("clang");

        if let Ok(true) = clang_path.try_exists() {
            return Some(Compiler {
                name: "hip",
                exe: clang_path.into_os_string(),
                env_vars,
            });
        }
    }
    None
}

// TODO: This runs multiple test cases, for multiple compilers. It should be
// split up to run them individually. In the current form, it is hard to see
// which sub test cases are executed, and if one fails, the remaining tests
// are not run.
#[test_case(true ; "with preprocessor cache")]
#[test_case(false ; "without preprocessor cache")]
#[serial]
#[cfg(any(unix, target_env = "msvc"))]
fn test_sccache_command(preprocessor_cache_mode: bool) {
    let _ = env_logger::try_init();
    let tempdir = tempfile::Builder::new()
        .prefix("sccache_system_test")
        .tempdir()
        .unwrap();
    let compilers = find_compilers();
    if compilers.is_empty() {
        warn!("No compilers found, skipping test");
    } else {
        // Ensure there's no existing sccache server running.
        stop_local_daemon();
        // Create the configurations
        let sccache_cfg = sccache_client_cfg(tempdir.path(), preprocessor_cache_mode);
        write_json_cfg(tempdir.path(), "sccache-cfg.json", &sccache_cfg);
        let sccache_cached_cfg_path = tempdir.path().join("sccache-cached-cfg");
        // Start a server.
        trace!("start server");
        start_local_daemon(
            &tempdir.path().join("sccache-cfg.json"),
            &sccache_cached_cfg_path,
        );
        for compiler in compilers {
            run_sccache_command_tests(compiler, tempdir.path(), preprocessor_cache_mode);
            zero_stats();
        }
        stop_local_daemon();
    }
}

#[test]
#[serial]
fn test_stats_no_server() {
    // Ensure there's no existing sccache server running.
    stop_local_daemon();
    get_stats(|_| {});
    assert!(
        !stop_local_daemon(),
        "Server shouldn't be running after --show-stats"
    );
}

#[test_case(true ; "with preprocessor cache")]
#[test_case(false ; "without preprocessor cache")]
#[serial]
#[cfg(any(unix, target_env = "msvc"))]
fn test_cuda_sccache_command(preprocessor_cache_mode: bool) {
    let _ = env_logger::try_init();
    let tempdir = tempfile::Builder::new()
        .prefix("sccache_system_test")
        .tempdir()
        .unwrap();
    let compilers = find_cuda_compilers();
    println!(
        "CUDA compilers: {:?}",
        compilers
            .iter()
            .map(|c| c.exe.to_string_lossy())
            .collect::<Vec<_>>()
    );
    if compilers.is_empty() {
        warn!("No compilers found, skipping test");
    } else {
        // Ensure there's no existing sccache server running.
        stop_local_daemon();
        // Create the configurations
        let sccache_cfg = sccache_client_cfg(tempdir.path(), preprocessor_cache_mode);
        write_json_cfg(tempdir.path(), "sccache-cfg.json", &sccache_cfg);
        let sccache_cached_cfg_path = tempdir.path().join("sccache-cached-cfg");
        // Start a server.
        trace!("start server");
        start_local_daemon(
            &tempdir.path().join("sccache-cfg.json"),
            &sccache_cached_cfg_path,
        );
        for compiler in compilers {
            match compiler.name {
                "nvcc" => run_sccache_nvcc_cuda_command_tests(compiler, tempdir.path()),
                "clang++" => run_sccache_clang_cuda_command_tests(compiler, tempdir.path()),
                _ => {}
            }
            zero_stats();
        }
        stop_local_daemon();
    }
}

#[test_case(true ; "with preprocessor cache")]
#[test_case(false ; "without preprocessor cache")]
#[serial]
#[cfg(any(unix, target_env = "msvc"))]
fn test_hip_sccache_command(preprocessor_cache_mode: bool) {
    let _ = env_logger::try_init();
    let tempdir = tempfile::Builder::new()
        .prefix("sccache_system_test")
        .tempdir()
        .unwrap();

    if let Some(compiler) = find_hip_compiler() {
        stop_local_daemon();
        // Create the configurations
        let sccache_cfg = sccache_client_cfg(tempdir.path(), preprocessor_cache_mode);
        write_json_cfg(tempdir.path(), "sccache-cfg.json", &sccache_cfg);
        let sccache_cached_cfg_path = tempdir.path().join("sccache-cached-cfg");
        // Start a server.
        trace!("start server");
        start_local_daemon(
            &tempdir.path().join("sccache-cfg.json"),
            &sccache_cached_cfg_path,
        );
        run_sccache_hip_command_tests(compiler, tempdir.path());
        zero_stats();
        stop_local_daemon();
    }
}<|MERGE_RESOLUTION|>--- conflicted
+++ resolved
@@ -636,8 +636,6 @@
 }
 
 fn test_nvcc_cuda_compiles(compiler: &Compiler, tempdir: &Path) {
-<<<<<<< HEAD
-=======
     let Compiler {
         name,
         exe,
@@ -856,15 +854,11 @@
 }
 
 fn test_nvcc_proper_lang_stat_tracking(compiler: Compiler, tempdir: &Path) {
->>>>>>> 9a5b681a
     let Compiler {
         name,
         exe,
         env_vars,
     } = compiler;
-<<<<<<< HEAD
-    println!("test_nvcc_cuda_compiles: {}", name);
-=======
     zero_stats();
 
     println!("test_nvcc_proper_lang_stat_tracking: {}", name);
@@ -944,7 +938,6 @@
         env_vars,
     } = compiler;
     println!("test_clang_cuda_compiles: {}", name);
->>>>>>> 9a5b681a
     // Compile multiple source files.
     copy_to_tempdir(&[INPUT_FOR_CUDA_A, INPUT_FOR_CUDA_B], tempdir);
 
@@ -952,311 +945,9 @@
     trace!("compile A");
     sccache_command()
         .args(compile_cuda_cmdline(
-<<<<<<< HEAD
             name,
             exe,
             "-c",
-            // relative path for input
-            INPUT_FOR_CUDA_A,
-            // relative path for output
-            out_file.file_name().unwrap().to_string_lossy().as_ref(),
-            Vec::new(),
-        ))
-        .current_dir(tempdir)
-        .envs(env_vars.clone())
-        .assert()
-        .success();
-    assert!(fs::metadata(&out_file).map(|m| m.len() > 0).unwrap());
-    fs::remove_file(&out_file).unwrap();
-    trace!("compile A request stats");
-    get_stats(|info| {
-        assert_eq!(1, info.stats.compile_requests);
-        assert_eq!(4, info.stats.requests_executed);
-        assert_eq!(0, info.stats.cache_hits.all());
-        assert_eq!(3, info.stats.cache_misses.all());
-        assert_eq!(&1, info.stats.cache_misses.get("CUDA").unwrap());
-        assert_eq!(&1, info.stats.cache_misses.get("PTX").unwrap());
-        assert_eq!(&1, info.stats.cache_misses.get("CUBIN").unwrap());
-        assert!(info.stats.cache_misses.get("C/C++").is_none());
-        let adv_cuda_key = adv_key_kind("cuda", compiler.name);
-        let adv_ptx_key = adv_key_kind("ptx", compiler.name);
-        let adv_cubin_key = adv_key_kind("cubin", compiler.name);
-        assert_eq!(&1, info.stats.cache_misses.get_adv(&adv_cuda_key).unwrap());
-        assert_eq!(&1, info.stats.cache_misses.get_adv(&adv_ptx_key).unwrap());
-        assert_eq!(&1, info.stats.cache_misses.get_adv(&adv_cubin_key).unwrap());
-    });
-
-    trace!("compile A");
-    sccache_command()
-        .args(compile_cuda_cmdline(
-            name,
-            exe,
-            "-c",
-            // relative path for input
-            INPUT_FOR_CUDA_A,
-            // absolute path for output
-            out_file.to_string_lossy().as_ref(),
-            Vec::new(),
-        ))
-        .current_dir(tempdir)
-        .envs(env_vars.clone())
-        .assert()
-        .success();
-    assert!(fs::metadata(&out_file).map(|m| m.len() > 0).unwrap());
-    fs::remove_file(&out_file).unwrap();
-    trace!("compile A request stats");
-    get_stats(|info| {
-        assert_eq!(2, info.stats.compile_requests);
-        assert_eq!(5, info.stats.requests_executed);
-        assert_eq!(1, info.stats.cache_hits.all());
-        assert_eq!(3, info.stats.cache_misses.all());
-        assert_eq!(&1, info.stats.cache_hits.get("CUDA").unwrap());
-        assert!(info.stats.cache_hits.get("PTX").is_none());
-        assert!(info.stats.cache_hits.get("CUBIN").is_none());
-        assert_eq!(&1, info.stats.cache_misses.get("CUDA").unwrap());
-        assert_eq!(&1, info.stats.cache_misses.get("PTX").unwrap());
-        assert_eq!(&1, info.stats.cache_misses.get("CUBIN").unwrap());
-        assert!(info.stats.cache_misses.get("C/C++").is_none());
-        let adv_cuda_key = adv_key_kind("cuda", compiler.name);
-        let adv_ptx_key = adv_key_kind("ptx", compiler.name);
-        let adv_cubin_key = adv_key_kind("cubin", compiler.name);
-        assert_eq!(&1, info.stats.cache_hits.get_adv(&adv_cuda_key).unwrap());
-        assert!(info.stats.cache_hits.get_adv(&adv_ptx_key).is_none());
-        assert!(info.stats.cache_hits.get_adv(&adv_cubin_key).is_none());
-        assert_eq!(&1, info.stats.cache_misses.get_adv(&adv_cuda_key).unwrap());
-        assert_eq!(&1, info.stats.cache_misses.get_adv(&adv_ptx_key).unwrap());
-        assert_eq!(&1, info.stats.cache_misses.get_adv(&adv_cubin_key).unwrap());
-    });
-
-    // By compiling another input source we verify that the pre-processor
-    // phase is correctly running and outputting text
-    trace!("compile B");
-    sccache_command()
-        .args(compile_cuda_cmdline(
-            name,
-            exe,
-            "-c",
-            // absolute path for input
-            &tempdir.join(INPUT_FOR_CUDA_B).to_string_lossy(),
-            // absolute path for output
-            out_file.to_string_lossy().as_ref(),
-            Vec::new(),
-        ))
-        .current_dir(tempdir)
-        .envs(env_vars.clone())
-        .assert()
-        .success();
-    assert!(fs::metadata(&out_file).map(|m| m.len() > 0).unwrap());
-    fs::remove_file(&out_file).unwrap();
-    trace!("compile B request stats");
-    get_stats(|info| {
-        assert_eq!(3, info.stats.compile_requests);
-        assert_eq!(9, info.stats.requests_executed);
-        assert_eq!(2, info.stats.cache_hits.all());
-        assert_eq!(5, info.stats.cache_misses.all());
-        assert_eq!(&1, info.stats.cache_hits.get("CUDA").unwrap());
-        assert!(info.stats.cache_hits.get("PTX").is_none());
-        assert_eq!(&1, info.stats.cache_hits.get("CUBIN").unwrap());
-        assert_eq!(&2, info.stats.cache_misses.get("CUDA").unwrap());
-        assert_eq!(&2, info.stats.cache_misses.get("PTX").unwrap());
-        assert_eq!(&1, info.stats.cache_misses.get("CUBIN").unwrap());
-        assert!(info.stats.cache_misses.get("C/C++").is_none());
-        let adv_cuda_key = adv_key_kind("cuda", compiler.name);
-        let adv_ptx_key = adv_key_kind("ptx", compiler.name);
-        let adv_cubin_key = adv_key_kind("cubin", compiler.name);
-        assert_eq!(&1, info.stats.cache_hits.get_adv(&adv_cuda_key).unwrap());
-        assert!(info.stats.cache_hits.get_adv(&adv_ptx_key).is_none());
-        assert_eq!(&1, info.stats.cache_hits.get_adv(&adv_cubin_key).unwrap());
-        assert_eq!(&2, info.stats.cache_misses.get_adv(&adv_cuda_key).unwrap());
-        assert_eq!(&2, info.stats.cache_misses.get_adv(&adv_ptx_key).unwrap());
-        assert_eq!(&1, info.stats.cache_misses.get_adv(&adv_cubin_key).unwrap());
-    });
-
-    trace!("compile ptx");
-    let out_file = tempdir.join("test.ptx");
-    sccache_command()
-        .args(compile_cuda_cmdline(
-            name,
-            exe,
-            "-ptx",
-            INPUT_FOR_CUDA_A,
-            // relative path for output
-            out_file.file_name().unwrap().to_string_lossy().as_ref(),
-            Vec::new(),
-        ))
-        .current_dir(tempdir)
-        .envs(env_vars.clone())
-        .assert()
-        .success();
-    assert!(fs::metadata(&out_file).map(|m| m.len() > 0).unwrap());
-    fs::remove_file(&out_file).unwrap();
-    trace!("compile ptx request stats");
-    get_stats(|info| {
-        assert_eq!(4, info.stats.compile_requests);
-        assert_eq!(11, info.stats.requests_executed);
-        assert_eq!(3, info.stats.cache_hits.all());
-        assert_eq!(6, info.stats.cache_misses.all());
-        assert_eq!(&1, info.stats.cache_hits.get("CUDA").unwrap());
-        assert_eq!(&1, info.stats.cache_hits.get("PTX").unwrap());
-        assert_eq!(&1, info.stats.cache_hits.get("CUBIN").unwrap());
-        assert_eq!(&3, info.stats.cache_misses.get("CUDA").unwrap());
-        assert_eq!(&2, info.stats.cache_misses.get("PTX").unwrap());
-        assert_eq!(&1, info.stats.cache_misses.get("CUBIN").unwrap());
-        assert!(info.stats.cache_misses.get("C/C++").is_none());
-        let adv_cuda_key = adv_key_kind("cuda", compiler.name);
-        let adv_ptx_key = adv_key_kind("ptx", compiler.name);
-        let adv_cubin_key = adv_key_kind("cubin", compiler.name);
-        assert_eq!(&1, info.stats.cache_hits.get_adv(&adv_cuda_key).unwrap());
-        assert_eq!(&1, info.stats.cache_hits.get_adv(&adv_ptx_key).unwrap());
-        assert_eq!(&1, info.stats.cache_hits.get_adv(&adv_cubin_key).unwrap());
-        assert_eq!(&3, info.stats.cache_misses.get_adv(&adv_cuda_key).unwrap());
-        assert_eq!(&2, info.stats.cache_misses.get_adv(&adv_ptx_key).unwrap());
-        assert_eq!(&1, info.stats.cache_misses.get_adv(&adv_cubin_key).unwrap());
-    });
-
-    trace!("compile cubin");
-    let out_file = tempdir.join("test.cubin");
-    sccache_command()
-        .args(compile_cuda_cmdline(
-            name,
-            exe,
-            "-cubin",
-            INPUT_FOR_CUDA_A,
-            // absolute path for output
-            out_file.to_string_lossy().as_ref(),
-            Vec::new(),
-        ))
-        .current_dir(tempdir)
-        .envs(env_vars.clone())
-        .assert()
-        .success();
-    assert!(fs::metadata(&out_file).map(|m| m.len() > 0).unwrap());
-    fs::remove_file(&out_file).unwrap();
-    trace!("compile cubin request stats");
-    get_stats(|info| {
-        assert_eq!(5, info.stats.compile_requests);
-        assert_eq!(14, info.stats.requests_executed);
-        assert_eq!(5, info.stats.cache_hits.all());
-        assert_eq!(7, info.stats.cache_misses.all());
-        assert_eq!(&1, info.stats.cache_hits.get("CUDA").unwrap());
-        assert_eq!(&2, info.stats.cache_hits.get("PTX").unwrap());
-        assert_eq!(&2, info.stats.cache_hits.get("CUBIN").unwrap());
-        assert_eq!(&4, info.stats.cache_misses.get("CUDA").unwrap());
-        assert_eq!(&2, info.stats.cache_misses.get("PTX").unwrap());
-        assert_eq!(&1, info.stats.cache_misses.get("CUBIN").unwrap());
-        assert!(info.stats.cache_misses.get("C/C++").is_none());
-        let adv_cuda_key = adv_key_kind("cuda", compiler.name);
-        let adv_ptx_key = adv_key_kind("ptx", compiler.name);
-        let adv_cubin_key = adv_key_kind("cubin", compiler.name);
-        assert_eq!(&1, info.stats.cache_hits.get_adv(&adv_cuda_key).unwrap());
-        assert_eq!(&2, info.stats.cache_hits.get_adv(&adv_ptx_key).unwrap());
-        assert_eq!(&2, info.stats.cache_hits.get_adv(&adv_cubin_key).unwrap());
-        assert_eq!(&4, info.stats.cache_misses.get_adv(&adv_cuda_key).unwrap());
-        assert_eq!(&2, info.stats.cache_misses.get_adv(&adv_ptx_key).unwrap());
-        assert_eq!(&1, info.stats.cache_misses.get_adv(&adv_cubin_key).unwrap());
-    });
-}
-
-fn test_nvcc_proper_lang_stat_tracking(compiler: Compiler, tempdir: &Path) {
-    let Compiler {
-        name,
-        exe,
-        env_vars,
-    } = compiler;
-    zero_stats();
-
-    println!("test_nvcc_proper_lang_stat_tracking: {}", name);
-    // Compile multiple source files.
-    copy_to_tempdir(&[INPUT_FOR_CUDA_C, INPUT], tempdir);
-
-    let out_file = tempdir.join(OUTPUT);
-    trace!("compile CUDA A");
-    sccache_command()
-        .args(compile_cmdline(
-            name,
-            &exe,
-            INPUT_FOR_CUDA_C,
-            OUTPUT,
-            Vec::new(),
-        ))
-        .current_dir(tempdir)
-        .envs(env_vars.clone())
-        .assert()
-        .success();
-    fs::remove_file(&out_file).unwrap();
-    trace!("compile CUDA A");
-    sccache_command()
-        .args(compile_cmdline(
-            name,
-            &exe,
-            INPUT_FOR_CUDA_C,
-            OUTPUT,
-            Vec::new(),
-        ))
-        .current_dir(tempdir)
-        .envs(env_vars.clone())
-        .assert()
-        .success();
-    fs::remove_file(&out_file).unwrap();
-    trace!("compile C++ A");
-    sccache_command()
-        .args(compile_cmdline(name, &exe, INPUT, OUTPUT, Vec::new()))
-        .current_dir(tempdir)
-        .envs(env_vars.clone())
-        .assert()
-        .success();
-    fs::remove_file(&out_file).unwrap();
-    trace!("compile C++ A");
-    sccache_command()
-        .args(compile_cmdline(name, &exe, INPUT, OUTPUT, Vec::new()))
-        .current_dir(tempdir)
-        .envs(env_vars)
-        .assert()
-        .success();
-    fs::remove_file(&out_file).unwrap();
-
-    trace!("request stats");
-    get_stats(|info| {
-        assert_eq!(4, info.stats.compile_requests);
-        assert_eq!(8, info.stats.requests_executed);
-        assert_eq!(3, info.stats.cache_hits.all());
-        assert_eq!(3, info.stats.cache_misses.all());
-        assert_eq!(&1, info.stats.cache_hits.get("C/C++").unwrap());
-        assert_eq!(&1, info.stats.cache_hits.get("CUDA").unwrap());
-        assert_eq!(&1, info.stats.cache_hits.get("CUBIN").unwrap());
-        assert_eq!(&1, info.stats.cache_misses.get("C/C++").unwrap());
-        assert_eq!(&1, info.stats.cache_misses.get("CUDA").unwrap());
-        assert_eq!(&1, info.stats.cache_misses.get("PTX").unwrap());
-    });
-}
-
-fn run_sccache_nvcc_cuda_command_tests(compiler: Compiler, tempdir: &Path) {
-    test_nvcc_cuda_compiles(&compiler, tempdir);
-    test_nvcc_proper_lang_stat_tracking(compiler, tempdir);
-}
-
-fn test_clang_cuda_compiles(compiler: &Compiler, tempdir: &Path) {
-    let Compiler {
-        name,
-        exe,
-        env_vars,
-    } = compiler;
-    println!("test_clang_cuda_compiles: {}", name);
-    // Compile multiple source files.
-    copy_to_tempdir(&[INPUT_FOR_CUDA_A, INPUT_FOR_CUDA_B], tempdir);
-
-    let out_file = tempdir.join(OUTPUT);
-    trace!("compile A");
-    sccache_command()
-        .args(compile_cuda_cmdline(
-            name,
-            exe,
-            "-c",
-=======
-            name,
-            exe,
-            "-c",
->>>>>>> 9a5b681a
             INPUT_FOR_CUDA_A,
             OUTPUT,
             Vec::new(),

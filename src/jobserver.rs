use std::io;
use std::process::Command;
use std::sync::Arc;

use futures::channel::mpsc;
use futures::channel::oneshot;
use futures::StreamExt;

use crate::errors::*;

// The execution model of sccache is that on the first run it spawns a server
// in the background and detaches it.
// When normally executing the rust compiler from either cargo or make, it
// will use cargo/make's jobserver and limit its resource usage accordingly.
// When executing the rust compiler through the sccache server, that jobserver
// is not available, and spawning as many rustc as there are CPUs can lead to
// a quadratic use of the CPU resources (each rustc spawning as many threads
// as there are CPUs).
// One way around this issue is to inherit the jobserver from cargo or make
// when the sccache server is spawned, but that means that in some cases, the
// cargo or make process can't terminate until the sccache server terminates
// after its idle timeout (which also never happens if SCCACHE_IDLE_TIMEOUT=0).
// Also, if the sccache server ends up shared between multiple runs of
// cargo/make, then which jobserver is used doesn't make sense anymore.
// Ideally, the sccache client would give a handle to the jobserver it has
// access to, so that the rust compiler would "just" use the jobserver it
// would have used if it had run without sccache, but that adds some extra
// complexity, and requires to use Unix domain sockets.
// What we do instead is to arbitrary use our own jobserver.
// Unfortunately, that doesn't absolve us from having to deal with the original
// jobserver, because make may give us file descriptors to its pipes, and the
// simple fact of keeping them open can block it.
// So if it does give us those file descriptors, close the preemptively.
//
// unsafe because it can use the wrong fds.
#[cfg(not(windows))]
pub unsafe fn discard_inherited_jobserver() {
    if let Some(value) = ["CARGO_MAKEFLAGS", "MAKEFLAGS", "MFLAGS"]
        .into_iter()
        .find_map(|env| std::env::var(env).ok())
    {
        if let Some(auth) = value.rsplit(' ').find_map(|arg| {
            arg.strip_prefix("--jobserver-auth=")
                .or_else(|| arg.strip_prefix("--jobserver-fds="))
        }) {
            if !auth.starts_with("fifo:") {
                let mut parts = auth.splitn(2, ',');
                let read = parts.next().unwrap();
                let write = match parts.next() {
                    Some(w) => w,
                    None => return,
                };
                let read = read.parse().unwrap();
                let write = write.parse().unwrap();
                if read < 0 || write < 0 {
                    return;
                }
                unsafe {
                    if libc::fcntl(read, libc::F_GETFD) == -1 {
                        return;
                    }
                    if libc::fcntl(write, libc::F_GETFD) == -1 {
                        return;
                    }
                    libc::close(read);
                    libc::close(write);
                }
            }
        }
    }
}

#[derive(Clone)]
pub struct Client {
    helper: Option<Arc<jobserver::HelperThread>>,
    tx: Option<mpsc::UnboundedSender<oneshot::Sender<io::Result<jobserver::Acquired>>>>,
    inner: jobserver::Client,
}

pub struct Acquired {
    _token: Option<jobserver::Acquired>,
}

impl Client {
    pub fn new() -> Client {
<<<<<<< HEAD
        Client::new_num(std::thread::available_parallelism().unwrap().get())
=======
        Client::new_num(crate::util::num_cpus())
>>>>>>> 912a67e3
    }

    pub fn new_num(num: usize) -> Client {
        let inner = jobserver::Client::new(num).expect("failed to create jobserver");
        Client::_new(inner, false)
    }

    fn _new(inner: jobserver::Client, inherited: bool) -> Client {
        let (helper, tx) = if inherited {
            (None, None)
        } else {
            let (tx, mut rx) = mpsc::unbounded::<oneshot::Sender<_>>();
            let helper = inner
                .clone()
                .into_helper_thread(move |token| {
                    let rt = tokio::runtime::Builder::new_current_thread()
                        .build()
                        .unwrap();
                    rt.block_on(async {
                        if let Some(sender) = rx.next().await {
                            drop(sender.send(token));
                        }
                    });
                })
                .expect("failed to spawn helper thread");
            (Some(Arc::new(helper)), Some(tx))
        };

        Client { inner, helper, tx }
    }

    /// Configures this jobserver to be inherited by the specified command
    pub fn configure(&self, cmd: &mut Command) {
        self.inner.configure(cmd)
    }

    /// Returns a future that represents an acquired jobserver token.
    ///
    /// This should be invoked before any "work" is spawned (for whatever the
    /// definition of "work" is) to ensure that the system is properly
    /// rate-limiting itself.
    pub async fn acquire(&self) -> Result<Acquired> {
        let (helper, tx) = match (self.helper.as_ref(), self.tx.as_ref()) {
            (Some(a), Some(b)) => (a, b),
            _ => return Ok(Acquired { _token: None }),
        };
        let (mytx, myrx) = oneshot::channel();
        helper.request_token();
        tx.unbounded_send(mytx).unwrap();

        let acquired = myrx
            .await
            .context("jobserver helper panicked")?
            .context("failed to acquire jobserver token")?;

        Ok(Acquired {
            _token: Some(acquired),
        })
    }
}<|MERGE_RESOLUTION|>--- conflicted
+++ resolved
@@ -83,11 +83,7 @@
 
 impl Client {
     pub fn new() -> Client {
-<<<<<<< HEAD
-        Client::new_num(std::thread::available_parallelism().unwrap().get())
-=======
         Client::new_num(crate::util::num_cpus())
->>>>>>> 912a67e3
     }
 
     pub fn new_num(num: usize) -> Client {

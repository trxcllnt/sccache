// Copyright 2016 Mozilla Foundation
//
// Licensed under the Apache License, Version 2.0 (the "License");
// you may not use this file except in compliance with the License.
// You may obtain a copy of the License at
//
//     http://www.apache.org/licenses/LICENSE-2.0
//
// Unless required by applicable law or agreed to in writing, software
// distributed under the License is distributed on an "AS IS" BASIS,
// WITHOUT WARRANTIES OR CONDITIONS OF ANY KIND, either express or implied.
// See the License for the specific language governing permissions and
// limitations under the License.

use crate::cache::{FileObjectSource, PreprocessorCacheModeConfig, Storage};
use crate::compiler::preprocessor_cache::preprocessor_cache_entry_hash_key;
use crate::compiler::{
    Cacheable, ColorMode, Compilation, CompileCommand, Compiler, CompilerArguments, CompilerHasher,
    CompilerKind, HashResult, Language,
};
#[cfg(feature = "dist-client")]
use crate::compiler::{DistPackagers, NoopOutputsRewriter};
use crate::dist;
#[cfg(feature = "dist-client")]
use crate::dist::pkg;
use crate::mock_command::{CommandCreatorSync, ProcessOutput};
use crate::util::{
    decode_path, encode_path, hash_all, Digest, HashToDigest, MetadataCtimeExt, TimeMacroFinder,
    Timestamp,
};
use async_trait::async_trait;
use fs_err as fs;
use once_cell::sync::Lazy;
use std::borrow::Cow;
use std::collections::{HashMap, HashSet};
use std::ffi::{OsStr, OsString};
use std::fmt;
use std::hash::Hash;
use std::io;
use std::ops::ControlFlow;
use std::path::{Path, PathBuf};
use std::sync::Arc;

use crate::errors::*;

use super::preprocessor_cache::PreprocessorCacheEntry;
use super::CacheControl;

/// A generic implementation of the `Compiler` trait for C/C++ compilers.
#[derive(Clone)]
pub struct CCompiler<I>
where
    I: CCompilerImpl,
{
    executable: PathBuf,
    executable_digest: String,
    compiler: I,
}

/// A generic implementation of the `CompilerHasher` trait for C/C++ compilers.
#[derive(Debug, Clone)]
pub struct CCompilerHasher<I>
where
    I: CCompilerImpl,
{
    parsed_args: ParsedArguments,
    executable: PathBuf,
    executable_digest: String,
    compiler: I,
}

/// Artifact produced by a C/C++ compiler.
#[derive(Clone, Debug, PartialEq, Eq)]
pub struct ArtifactDescriptor {
    /// Path to the artifact.
    pub path: PathBuf,
    /// Whether the artifact is an optional object file.
    pub optional: bool,
}

/// The results of parsing a compiler commandline.
#[allow(dead_code)]
#[derive(Debug, PartialEq, Eq, Clone)]
pub struct ParsedArguments {
    /// The input source file.
    pub input: PathBuf,
    /// Whether to prepend the input with `--`
    pub double_dash_input: bool,
    /// The type of language used in the input source file.
    pub language: Language,
    /// The flag required to compile for the given language
    pub compilation_flag: OsString,
    /// The file in which to generate dependencies.
    pub depfile: Option<PathBuf>,
    /// Output files and whether it's optional, keyed by a simple name, like "obj".
    pub outputs: HashMap<&'static str, ArtifactDescriptor>,
    /// Commandline arguments for dependency generation.
    pub dependency_args: Vec<OsString>,
    /// Commandline arguments for the preprocessor (not including common_args).
    pub preprocessor_args: Vec<OsString>,
    /// Commandline arguments for the preprocessor or the compiler.
    pub common_args: Vec<OsString>,
    /// Commandline arguments for the compiler that specify the architecture given
    pub arch_args: Vec<OsString>,
    /// Commandline arguments for the preprocessor or the compiler that don't affect the computed hash.
    pub unhashed_args: Vec<OsString>,
    /// Extra unhashed files that need to be sent along with dist compiles.
    pub extra_dist_files: Vec<PathBuf>,
    /// Extra files that need to have their contents hashed.
    pub extra_hash_files: Vec<PathBuf>,
    /// Whether or not the `-showIncludes` argument is passed on MSVC
    pub msvc_show_includes: bool,
    /// Whether the compilation is generating profiling or coverage data.
    pub profile_generate: bool,
    /// The color mode.
    pub color_mode: ColorMode,
    /// arguments are incompatible with rewrite_includes_only
    pub suppress_rewrite_includes_only: bool,
    /// Arguments are incompatible with preprocessor cache mode
    pub too_hard_for_preprocessor_cache_mode: Option<OsString>,
}

impl ParsedArguments {
    pub fn output_pretty(&self) -> Cow<'_, str> {
        self.outputs
            .get("obj")
            .map(|o| o.path.as_os_str())
            .map(|s| s.to_string_lossy())
            .unwrap_or(Cow::Borrowed("Unknown filename"))
    }
}

/// A generic implementation of the `Compilation` trait for C/C++ compilers.
#[derive(Debug)]
struct CCompilation<I: CCompilerImpl> {
    parsed_args: ParsedArguments,
    #[cfg(feature = "dist-client")]
    preprocessor_output: Vec<u8>,
    executable: PathBuf,
    compiler: I,
    cwd: PathBuf,
    env_vars: Vec<(OsString, OsString)>,
}

/// Supported C compilers.
#[derive(Debug, PartialEq, Eq, Clone)]
pub enum CCompilerKind {
    /// GCC
    Gcc,
    /// clang
    Clang,
    /// Diab
    Diab,
    /// Microsoft Visual C++
    Msvc,
    /// NVIDIA CUDA compiler
    Nvcc,
    /// NVIDIA CUDA front-end
    CudaFE,
    /// NVIDIA CUDA optimizer and PTX generator
    Cicc,
    /// NVIDIA CUDA PTX assembler
    Ptxas,
    /// NVIDIA hpc c, c++ compiler
    Nvhpc,
    /// Tasking VX
    TaskingVX,
}

/// An interface to a specific C compiler.
#[async_trait]
pub trait CCompilerImpl: Clone + fmt::Debug + Send + Sync + 'static {
    /// Return the kind of compiler.
    fn kind(&self) -> CCompilerKind;
    /// Return true iff this is g++ or clang++.
    fn plusplus(&self) -> bool;
    /// Return the compiler version reported by the compiler executable.
    fn version(&self) -> Option<String>;
    /// Determine whether `arguments` are supported by this compiler.
    fn parse_arguments(
        &self,
        arguments: &[OsString],
        cwd: &Path,
        env_vars: &[(OsString, OsString)],
    ) -> CompilerArguments<ParsedArguments>;
    /// Run the C preprocessor with the specified set of arguments.
    #[allow(clippy::too_many_arguments)]
    async fn preprocess<T>(
        &self,
        creator: &T,
        executable: &Path,
        parsed_args: &ParsedArguments,
        cwd: &Path,
        env_vars: &[(OsString, OsString)],
        may_dist: bool,
        rewrite_includes_only: bool,
        preprocessor_cache_mode: bool,
    ) -> Result<ProcessOutput>
    where
        T: CommandCreatorSync;
    /// Generate a command that can be used to invoke the C compiler to perform
    /// the compilation.
    #[allow(clippy::too_many_arguments)]
    fn generate_compile_commands<T>(
        &self,
        path_transformer: &mut dist::PathTransformer,
        executable: &Path,
        parsed_args: &ParsedArguments,
        cwd: &Path,
        env_vars: &[(OsString, OsString)],
        rewrite_includes_only: bool,
<<<<<<< HEAD
        compilation_key: &str,
=======
        hash_key: &str,
>>>>>>> 1960f9b9
    ) -> Result<(
        Box<dyn CompileCommand<T>>,
        Option<dist::CompileCommand>,
        Cacheable,
    )>
    where
        T: CommandCreatorSync;
}

impl<I> CCompiler<I>
where
    I: CCompilerImpl,
{
    pub async fn new(
        compiler: I,
        executable: PathBuf,
        pool: &tokio::runtime::Handle,
    ) -> Result<CCompiler<I>> {
        let digest = Digest::file(executable.clone(), pool).await?;

        Ok(CCompiler {
            executable,
            executable_digest: {
                if let Some(version) = compiler.version() {
                    let mut m = Digest::new();
                    m.update(digest.as_bytes());
                    m.update(version.as_bytes());
                    m.finish()
                } else {
                    digest
                }
            },
            compiler,
        })
    }

    fn extract_rocm_arg(args: &ParsedArguments, flag: &str) -> Option<PathBuf> {
        args.common_args.iter().find_map(|arg| match arg.to_str() {
            Some(sarg) if sarg.starts_with(flag) => {
                Some(PathBuf::from(sarg[arg.len()..].to_string()))
            }
            _ => None,
        })
    }

    fn extract_rocm_env(env_vars: &[(OsString, OsString)], name: &str) -> Option<PathBuf> {
        env_vars.iter().find_map(|(k, v)| match v.to_str() {
            Some(path) if k == name => Some(PathBuf::from(path.to_string())),
            _ => None,
        })
    }

    // See https://clang.llvm.org/docs/HIPSupport.html for details regarding the
    // order in which the environment variables and command-line arguments control the
    // directory to search for bitcode libraries.
    fn search_hip_device_libs(
        args: &ParsedArguments,
        env_vars: &[(OsString, OsString)],
    ) -> Vec<PathBuf> {
        let rocm_path_arg: Option<PathBuf> = Self::extract_rocm_arg(args, "--rocm-path=");
        let hip_device_lib_path_arg: Option<PathBuf> =
            Self::extract_rocm_arg(args, "--hip-device-lib-path=");
        let rocm_path_env: Option<PathBuf> = Self::extract_rocm_env(env_vars, "ROCM_PATH");
        let hip_device_lib_path_env: Option<PathBuf> =
            Self::extract_rocm_env(env_vars, "HIP_DEVICE_LIB_PATH");

        let hip_device_lib_path: PathBuf = hip_device_lib_path_arg
            .or(hip_device_lib_path_env)
            .or(rocm_path_arg.map(|path| path.join("amdgcn").join("bitcode")))
            .or(rocm_path_env.map(|path| path.join("amdgcn").join("bitcode")))
            // This is the default location in official AMD packages and containers.
            .unwrap_or(PathBuf::from("/opt/rocm/amdgcn/bitcode"));

        hip_device_lib_path
            .read_dir()
            .ok()
            .map(|f| {
                let mut device_libs = f
                    .flatten()
                    .filter(|f| f.path().extension().is_some_and(|ext| ext == "bc"))
                    .map(|f| f.path())
                    .collect::<Vec<_>>();
                device_libs.sort_unstable();
                device_libs
            })
            .unwrap_or_default()
    }
}

impl<T: CommandCreatorSync, I: CCompilerImpl> Compiler<T> for CCompiler<I> {
    fn kind(&self) -> CompilerKind {
        CompilerKind::C(self.compiler.kind())
    }
    #[cfg(feature = "dist-client")]
    fn get_toolchain_packager(&self) -> Box<dyn pkg::ToolchainPackager> {
        Box::new(CToolchainPackager {
            env_vars: vec![],
            executable: self.executable.clone(),
            kind: self.compiler.kind(),
        })
    }
    fn parse_arguments(
        &self,
        arguments: &[OsString],
        cwd: &Path,
        env_vars: &[(OsString, OsString)],
    ) -> CompilerArguments<Box<dyn CompilerHasher<T> + 'static>> {
        match self.compiler.parse_arguments(arguments, cwd, env_vars) {
            CompilerArguments::Ok(mut args) => {
                // Handle SCCACHE_EXTRAFILES
                for (k, v) in env_vars.iter() {
                    if k.as_os_str() == OsStr::new("SCCACHE_EXTRAFILES") {
                        args.extra_hash_files.extend(std::env::split_paths(&v))
                    }
                }

                // Handle cache invalidation for the ROCm device bitcode libraries. Every HIP
                // object links in some LLVM bitcode libraries (.bc files), so in some sense
                // every HIP object compilation has an direct dependency on those bitcode
                // libraries.
                //
                // The bitcode libraries are unlikely to change **except** when a ROCm version
                // changes, so for correctness we should take these bitcode libraries into
                // account by adding them to `extra_hash_files`.
                //
                // In reality, not every available bitcode library is needed, but that is
                // too much to handle on our side so we just hash every bitcode library we find.
                if args.language == Language::Hip {
                    args.extra_hash_files
                        .extend(Self::search_hip_device_libs(&args, env_vars))
                }

                CompilerArguments::Ok(Box::new(CCompilerHasher {
                    parsed_args: args,
                    executable: self.executable.clone(),
                    executable_digest: self.executable_digest.clone(),
                    compiler: self.compiler.clone(),
                }))
            }
            CompilerArguments::CannotCache(why, extra_info) => {
                CompilerArguments::CannotCache(why, extra_info)
            }
            CompilerArguments::NotCompilation => CompilerArguments::NotCompilation,
        }
    }

    fn box_clone(&self) -> Box<dyn Compiler<T>> {
        Box::new((*self).clone())
    }
}

#[async_trait]
impl<T, I> CompilerHasher<T> for CCompilerHasher<I>
where
    T: CommandCreatorSync,
    I: CCompilerImpl,
{
    fn get_executable(&self) -> PathBuf {
        self.executable.clone()
    }

    async fn generate_hash_key(
        self: Box<Self>,
        creator: &T,
        cwd: PathBuf,
        env_vars: Vec<(OsString, OsString)>,
        may_dist: bool,
        pool: &tokio::runtime::Handle,
        rewrite_includes_only: bool,
        storage: Arc<dyn Storage>,
        cache_control: CacheControl,
    ) -> Result<HashResult<T>> {
        let start_of_compilation = std::time::SystemTime::now();
        let CCompilerHasher {
            parsed_args,
            executable,
            executable_digest,
            compiler,
        } = *self;

        let extra_hashes = hash_all(&parsed_args.extra_hash_files, &pool.clone()).await?;
        // Create an argument vector containing both preprocessor and arch args, to
        // use in creating a hash key
        let mut preprocessor_and_arch_args = parsed_args.preprocessor_args.clone();
        preprocessor_and_arch_args.extend(parsed_args.arch_args.to_vec());
        // common_args is used in preprocessing too
        preprocessor_and_arch_args.extend(parsed_args.common_args.to_vec());

        let absolute_input_path: Cow<'_, _> = if parsed_args.input.is_absolute() {
            Cow::Borrowed(&parsed_args.input)
        } else {
            Cow::Owned(cwd.join(&parsed_args.input))
        };

        // Try to look for a cached preprocessing step for this compilation
        // request.
        let preprocessor_cache_mode_config = storage.preprocessor_cache_mode_config();
        let too_hard_for_preprocessor_cache_mode =
            parsed_args.too_hard_for_preprocessor_cache_mode.is_some();
        if let Some(arg) = &parsed_args.too_hard_for_preprocessor_cache_mode {
            trace!(
                "parse_arguments: Cannot use preprocessor cache because of {:?}",
                arg
            );
        }

        let use_preprocessor_cache_mode = {
            let can_use_preprocessor_cache_mode = !may_dist
                && preprocessor_cache_mode_config.use_preprocessor_cache_mode
                && !too_hard_for_preprocessor_cache_mode;

            let mut use_preprocessor_cache_mode = can_use_preprocessor_cache_mode;

            // Allow overrides from the env
            for (key, val) in env_vars.iter() {
                if key == "SCCACHE_DIRECT" {
                    if let Some(val) = val.to_str() {
                        use_preprocessor_cache_mode = match val.to_lowercase().as_str() {
                            "false" | "off" | "0" => false,
                            _ => can_use_preprocessor_cache_mode,
                        };
                    }
                    break;
                }
            }

            if can_use_preprocessor_cache_mode && !use_preprocessor_cache_mode {
                debug!(
                    "parse_arguments: Disabling preprocessor cache because SCCACHE_DIRECT=false"
                );
            }

            use_preprocessor_cache_mode
        };

        // Disable preprocessor cache when doing distributed compilation
        let mut preprocessor_key = if use_preprocessor_cache_mode {
            preprocessor_cache_entry_hash_key(
                &executable_digest,
                parsed_args.language,
                &preprocessor_and_arch_args,
                &extra_hashes,
                &env_vars,
                &absolute_input_path,
                compiler.plusplus(),
                preprocessor_cache_mode_config,
            )?
        } else {
            None
        };
        if let Some(preprocessor_key) = &preprocessor_key {
            if cache_control == CacheControl::Default {
                if let Some(mut seekable) = storage
                    .get_preprocessor_cache_entry(preprocessor_key)
                    .await?
                {
                    let mut buf = vec![];
                    seekable.read_to_end(&mut buf)?;
                    let mut preprocessor_cache_entry = PreprocessorCacheEntry::read(&buf)?;
                    let mut updated = false;
                    let hit = preprocessor_cache_entry
                        .lookup_result_digest(preprocessor_cache_mode_config, &mut updated);

                    let mut update_failed = false;
                    if updated {
                        // Time macros have been found, we need to update
                        // the preprocessor cache entry. See [`PreprocessorCacheEntry::result_matches`].
                        debug!(
                            "Preprocessor cache updated because of time macros: {preprocessor_key}"
                        );

                        if let Err(e) = storage
                            .put_preprocessor_cache_entry(
                                preprocessor_key,
                                preprocessor_cache_entry,
                            )
                            .await
                        {
                            debug!("Failed to update preprocessor cache: {}", e);
                            update_failed = true;
                        }
                    }

                    if !update_failed {
                        if let Some(key) = hit {
                            debug!("Preprocessor cache hit: {preprocessor_key}");
                            // A compiler binary may be a symlink to another and
                            // so has the same digest, but that means
                            // the toolchain will not contain the correct path
                            // to invoke the compiler! Add the compiler
                            // executable path to try and prevent this
                            let weak_toolchain_key =
                                format!("{}-{}", executable.to_string_lossy(), executable_digest);
                            return Ok(HashResult {
                                key,
                                compilation: Box::new(CCompilation {
                                    parsed_args: parsed_args.to_owned(),
                                    #[cfg(feature = "dist-client")]
                                    // TODO or is it never relevant since dist?
                                    preprocessor_output: vec![],
                                    executable: executable.to_owned(),
                                    compiler: compiler.to_owned(),
                                    cwd: cwd.to_owned(),
                                    env_vars: env_vars.to_owned(),
                                }),
                                weak_toolchain_key,
                            });
                        } else {
                            debug!("Preprocessor cache miss: {preprocessor_key}");
                        }
                    }
                }
            }
        }

        let result = compiler
            .preprocess(
                creator,
                &executable,
                &parsed_args,
                &cwd,
                &env_vars,
                may_dist,
                rewrite_includes_only,
                use_preprocessor_cache_mode,
            )
            .await;

        let out_pretty = parsed_args.output_pretty().into_owned();
        let outputs = parsed_args.outputs.clone();
        let args_cwd = cwd.clone();

        let mut preprocessor_result = result.or_else(move |err| {
            // Errors remove all traces of potential output.
            trace!("removing files {:?}", &outputs);

            let v: std::result::Result<(), std::io::Error> =
                outputs.values().try_for_each(|output| {
                    let mut path = args_cwd.clone();
                    path.push(&output.path);
                    match fs::metadata(&path) {
                        // File exists, remove it.
                        Ok(_) => fs::remove_file(&path),
                        _ => Ok(()),
                    }
                });
            if v.is_err() {
                warn!(
                    "Could not remove files after preprocessing failed: {:?}",
                    &outputs
                );
            }

            match err.downcast::<ProcessError>() {
                Ok(ProcessError(mut output)) => {
                    debug!(
                        "[{out_pretty}]: preprocessor returned error (code={:?}, desc={:?})",
                        output.code(),
                        output.desc()
                    );
                    // Drop the stdout since it's the preprocessor output,
                    // just hand back stderr and the exit status.
                    output.stdout = vec![];
                    bail!(ProcessError(output))
                }
                Err(err) => {
                    warn!("[{out_pretty}]: preprocessor failed: {err:?}");
                    Err(err)
                }
            }
        })?;

        // Remember include files needed in this preprocessing step
        let mut include_files = HashMap::new();
        if preprocessor_key.is_some() {
            // TODO how to propagate stats and which stats?
            if !process_preprocessed_file(
                &absolute_input_path,
                &cwd,
                &mut preprocessor_result.stdout,
                &mut include_files,
                preprocessor_cache_mode_config,
                start_of_compilation,
                StandardFsAbstraction,
            )? {
                debug!("Disabling preprocessor cache mode");
                preprocessor_key = None;
            }
        }

        trace!(
            "[{}]: Preprocessor output is {} bytes",
            parsed_args.output_pretty(),
            preprocessor_result.stdout.len()
        );

        // Create an argument vector containing both common and arch args, to
        // use in creating a hash key
        let mut common_and_arch_args = parsed_args.common_args.clone();
        common_and_arch_args.extend(parsed_args.arch_args.to_vec());

        let key = {
            hash_key(
                &executable_digest,
                parsed_args.language,
                &common_and_arch_args,
                &extra_hashes,
                &env_vars,
                &preprocessor_result.stdout,
                compiler.plusplus(),
            )
        };

        // Cache the preprocessing step
        if let Some(preprocessor_key) = preprocessor_key {
            if !include_files.is_empty() {
                let mut preprocessor_cache_entry = PreprocessorCacheEntry::new();
                let mut files: Vec<_> = include_files
                    .into_iter()
                    .map(|(path, digest)| (digest, path))
                    .collect();
                files.sort_unstable_by(|a, b| a.1.cmp(&b.1));
                preprocessor_cache_entry.add_result(start_of_compilation, &key, files);

                if let Err(e) = storage
                    .put_preprocessor_cache_entry(&preprocessor_key, preprocessor_cache_entry)
                    .await
                {
                    debug!("Failed to update preprocessor cache: {}", e);
                }
            }
        }

        // A compiler binary may be a symlink to another and so has the same digest, but that means
        // the toolchain will not contain the correct path to invoke the compiler! Add the compiler
        // executable path to try and prevent this
        let weak_toolchain_key = format!("{}-{}", executable.to_string_lossy(), executable_digest);
        Ok(HashResult {
            key,
            compilation: Box::new(CCompilation {
                parsed_args,
                #[cfg(feature = "dist-client")]
                preprocessor_output: preprocessor_result.stdout,
                executable,
                compiler,
                cwd,
                env_vars,
            }),
            weak_toolchain_key,
        })
    }

    fn color_mode(&self) -> ColorMode {
        self.parsed_args.color_mode
    }

    fn output_pretty(&self) -> Cow<'_, str> {
        self.parsed_args.output_pretty()
    }

    fn box_clone(&self) -> Box<dyn CompilerHasher<T>> {
        Box::new((*self).clone())
    }

    fn language(&self) -> Language {
        self.parsed_args.language
    }
}

const PRAGMA_GCC_PCH_PREPROCESS: &[u8] = b"pragma GCC pch_preprocess";
const HASH_31_COMMAND_LINE_NEWLINE: &[u8] = b"# 31 \"<command-line>\"\n";
const HASH_32_COMMAND_LINE_2_NEWLINE: &[u8] = b"# 32 \"<command-line>\" 2\n";
const INCBIN_DIRECTIVE: &[u8] = b".incbin";

/// Remember the include files in the preprocessor output if it can be cached.
/// Returns `false` if preprocessor cache mode should be disabled.
fn process_preprocessed_file(
    input_file: &Path,
    cwd: &Path,
    bytes: &mut [u8],
    included_files: &mut HashMap<PathBuf, String>,
    config: PreprocessorCacheModeConfig,
    time_of_compilation: std::time::SystemTime,
    fs_impl: impl PreprocessorFSAbstraction,
) -> Result<bool> {
    let mut start = 0;
    let mut hash_start = 0;
    let total_len = bytes.len();
    let mut digest = Digest::new();
    let mut normalized_include_paths: HashMap<Vec<u8>, Option<Vec<u8>>> = HashMap::new();
    // There must be at least 7 characters (# 1 "x") left to potentially find an
    // include file path.
    while start < total_len.saturating_sub(7) {
        let mut slice = &bytes[start..];
        // Check if we look at a line containing the file name of an included file.
        // At least the following formats exist (where N is a positive integer):
        //
        // GCC:
        //
        //   # N "file"
        //   # N "file" N
        //   #pragma GCC pch_preprocess "file"
        //
        // HP's compiler:
        //
        //   #line N "file"
        //
        // AIX's compiler:
        //
        //   #line N "file"
        //   #line N
        //
        // Note that there may be other lines starting with '#' left after
        // preprocessing as well, for instance "#    pragma".
        if slice[0] == b'#'
        // GCC:
        && ((slice[1] == b' ' && slice[2] >= b'0' && slice[2] <= b'9')
            // GCC precompiled header:
            || slice[1..].starts_with(PRAGMA_GCC_PCH_PREPROCESS)
            // HP/AIX:
            || (&slice[1..5] == b"line "))
        && (start == 0 || bytes[start - 1] == b'\n')
        {
            match process_preprocessor_line(
                input_file,
                cwd,
                included_files,
                config,
                time_of_compilation,
                bytes,
                start,
                hash_start,
                &mut digest,
                total_len,
                &mut normalized_include_paths,
                &fs_impl,
            )? {
                ControlFlow::Continue((s, h)) => {
                    start = s;
                    hash_start = h;
                }
                ControlFlow::Break((s, h, continue_preprocessor_cache_mode)) => {
                    if !continue_preprocessor_cache_mode {
                        return Ok(false);
                    }
                    start = s;
                    hash_start = h;
                    continue;
                }
            };
        } else if slice
            .strip_prefix(INCBIN_DIRECTIVE)
            .filter(|slice| {
                slice.starts_with(b"\"") || slice.starts_with(b" \"") || slice.starts_with(b" \\\"")
            })
            .is_some()
        {
            // An assembler .inc bin (without the space) statement, which could be
            // part of inline assembly, refers to an external file. If the file
            // changes, the hash should change as well, but finding out what file to
            // hash is too hard for sccache, so just bail out.
            debug!("Found potential unsupported .inc bin directive in source code");
            return Ok(false);
        } else if slice.starts_with(b"___________") && (start == 0 || bytes[start - 1] == b'\n') {
            // Unfortunately the distcc-pump wrapper outputs standard output lines:
            // __________Using distcc-pump from /usr/bin
            // __________Using # distcc servers in pump mode
            // __________Shutting down distcc-pump include server
            digest.update(&bytes[hash_start..start]);
            while start < total_len && slice[0] != b'\n' {
                start += 1;
                if start < total_len {
                    slice = &bytes[start..];
                }
            }
            slice = &bytes[start..];
            if slice[0] == b'\n' {
                start += 1;
            }
            hash_start = start;
            continue;
        } else {
            start += 1;
        }
    }
    digest.update(&bytes[hash_start..]);

    Ok(true)
}

/// What to do after handling a preprocessor number line.
/// The `Break` variant is `(start, hash_start, continue_preprocessor_cache_mode)`.
/// The `Continue` variant is `(start, hash_start)`.
type PreprocessedLineAction = ControlFlow<(usize, usize, bool), (usize, usize)>;

#[allow(clippy::too_many_arguments)]
fn process_preprocessor_line(
    input_file: &Path,
    cwd: &Path,
    included_files: &mut HashMap<PathBuf, String>,
    config: PreprocessorCacheModeConfig,
    time_of_compilation: std::time::SystemTime,
    bytes: &mut [u8],
    mut start: usize,
    mut hash_start: usize,
    digest: &mut Digest,
    total_len: usize,
    normalized_include_paths: &mut HashMap<Vec<u8>, Option<Vec<u8>>>,
    fs_impl: &impl PreprocessorFSAbstraction,
) -> Result<PreprocessedLineAction> {
    let mut slice = &bytes[start..];
    // Workarounds for preprocessor linemarker bugs in GCC version 6.
    if slice.get(2) == Some(&b'3') {
        if slice.starts_with(HASH_31_COMMAND_LINE_NEWLINE) {
            // Bogus extra line with #31, after the regular #1:
            // Ignore the whole line, and continue parsing.
            digest.update(&bytes[hash_start..start]);
            while start < hash_start && slice[0] != b'\n' {
                start += 1;
            }
            start += 1;
            hash_start = start;
            return Ok(ControlFlow::Break((start, hash_start, true)));
        } else if slice.starts_with(HASH_32_COMMAND_LINE_2_NEWLINE) {
            // Bogus wrong line with #32, instead of regular #1:
            // Replace the line number with the usual one.
            digest.update(&bytes[hash_start..start]);
            start += 1;
            bytes[start..=start + 2].copy_from_slice(b"# 1");
            hash_start = start;
            slice = &bytes[start..];
        }
    }
    while start < total_len && slice[0] != b'"' && slice[0] != b'\n' {
        start += 1;
        if start < total_len {
            slice = &bytes[start..];
        }
    }
    slice = &bytes[start..];
    if start < total_len && slice[0] == b'\n' {
        // a newline before the quotation mark -> no match
        return Ok(ControlFlow::Break((start, hash_start, true)));
    }
    start += 1;
    if start >= total_len {
        bail!("Failed to parse included file path");
    }
    // `start` points to the beginning of an include file path
    digest.update(&bytes[hash_start..start]);
    hash_start = start;
    slice = &bytes[start..];
    while start < total_len && slice[0] != b'"' {
        start += 1;
        if start < total_len {
            slice = &bytes[start..];
        }
    }
    if start == hash_start {
        // Skip empty file name.
        return Ok(ControlFlow::Break((start, hash_start, true)));
    }
    // Look for preprocessor flags, after the "filename".
    let mut system = false;
    let mut pointer = start + 1;
    while pointer < total_len && bytes[pointer] != b'\n' {
        if bytes[pointer] == b'3' {
            // System header.
            system = true;
        }
        pointer += 1;
    }

    // `hash_start` and `start` span the include file path.
    let include_path = &bytes[hash_start..start];
    // We need to normalize the path now since it's part of the
    // hash and since we need to deduplicate the include files.
    // We cache the results since they are often quite a bit repeated.
    let include_path: &[u8] = if let Some(opt) = normalized_include_paths.get(include_path) {
        match opt {
            Some(normalized) => normalized,
            None => include_path,
        }
    } else {
        let path_buf = decode_path(include_path)?;
        let normalized = normalize_path(&path_buf);
        if normalized == path_buf {
            // `None` is a marker that the normalization is the same
            normalized_include_paths.insert(include_path.to_owned(), None);
            include_path
        } else {
            let mut encoded = Vec::with_capacity(include_path.len());
            encode_path(&mut encoded, &normalized)?;
            normalized_include_paths.insert(include_path.to_owned(), Some(encoded));
            // No entry API on hashmaps, so we need to query again
            normalized_include_paths
                .get(include_path)
                .unwrap()
                .as_ref()
                .unwrap()
        }
    };

    if !remember_include_file(
        include_path,
        input_file,
        cwd,
        included_files,
        digest,
        system,
        config,
        time_of_compilation,
        fs_impl,
    )? {
        return Ok(ControlFlow::Break((start, hash_start, false)));
    };
    // Everything of interest between hash_start and start has been hashed now.
    hash_start = start;
    Ok(ControlFlow::Continue((start, hash_start)))
}

/// Copied from cargo.
///
/// Normalize a path, removing things like `.` and `..`.
///
/// CAUTION: This does not resolve symlinks (unlike
/// [`std::fs::canonicalize`]).
pub fn normalize_path(path: &Path) -> PathBuf {
    use std::path::Component;
    let mut components = path.components().peekable();
    let mut ret = if let Some(c @ Component::Prefix(..)) = components.peek().cloned() {
        components.next();
        PathBuf::from(c.as_os_str())
    } else {
        PathBuf::new()
    };

    for component in components {
        match component {
            Component::Prefix(..) => unreachable!(),
            Component::RootDir => {
                ret.push(component.as_os_str());
            }
            Component::CurDir => {}
            Component::ParentDir => {
                ret.pop();
            }
            Component::Normal(c) => {
                ret.push(c);
            }
        }
    }
    ret
}

/// Limited abstraction of `std::fs::Metadata`, allowing us to create fake
/// values during testing.
#[derive(Debug, Eq, PartialEq, Clone)]
struct PreprocessorFileMetadata {
    is_dir: bool,
    is_file: bool,
    modified: Option<Timestamp>,
    ctime_or_creation: Option<Timestamp>,
}

impl From<std::fs::Metadata> for PreprocessorFileMetadata {
    fn from(meta: std::fs::Metadata) -> Self {
        Self {
            is_dir: meta.is_dir(),
            is_file: meta.is_file(),
            modified: meta.modified().ok().map(Into::into),
            ctime_or_creation: meta.ctime_or_creation().ok(),
        }
    }
}

/// An abstraction to filesystem access for use during the preprocessor
/// caching phase, to make testing easier.
///
/// This may help non-local preprocessor caching in the future, if it ends up
/// being viable.
trait PreprocessorFSAbstraction {
    fn metadata(&self, path: impl AsRef<Path>) -> io::Result<PreprocessorFileMetadata> {
        std::fs::metadata(path).map(Into::into)
    }

    fn open(&self, path: impl AsRef<Path>) -> io::Result<Box<dyn std::io::Read>> {
        Ok(Box::new(std::fs::File::open(path)?))
    }
}

/// Provides filesystem access with the expected standard library functions.
struct StandardFsAbstraction;

impl PreprocessorFSAbstraction for StandardFsAbstraction {}

// Returns false if the include file was "too new" (meaning modified during or
// after the start of the compilation) and therefore should disable
// the preprocessor cache mode, otherwise true.
#[allow(clippy::too_many_arguments)]
fn remember_include_file(
    mut path: &[u8],
    input_file: &Path,
    cwd: &Path,
    included_files: &mut HashMap<PathBuf, String>,
    digest: &mut Digest,
    system: bool,
    config: PreprocessorCacheModeConfig,
    time_of_compilation: std::time::SystemTime,
    fs_impl: &impl PreprocessorFSAbstraction,
) -> Result<bool> {
    // TODO if precompiled header.
    if path.len() >= 2 && path[0] == b'<' && path[path.len() - 1] == b'>' {
        // Typically <built-in> or <command-line>.
        digest.update(path);
        return Ok(true);
    }

    if system && config.skip_system_headers {
        // Don't remember this system header, only hash its path.
        digest.update(path);
        return Ok(true);
    }

    let original_path = path;
    // Canonicalize path for comparison; Clang uses ./header.h.
    #[cfg(windows)]
    {
        if path.starts_with(br".\") || path.starts_with(b"./") {
            path = &path[2..];
        }
    }
    #[cfg(not(windows))]
    {
        if path.starts_with(b"./") {
            path = &path[2..];
        }
    }
    let mut path = decode_path(path).context("failed to decode path")?;
    if path.is_relative() {
        path = cwd.join(path);
    }
    if path != cwd || config.hash_working_directory {
        digest.update(original_path);
    }

    if included_files.contains_key(&path) {
        // Already known include file
        return Ok(true);
    }

    if path == input_file {
        // Don't remember the input file.
        return Ok(true);
    }
    let meta = match fs_impl.metadata(&path) {
        Ok(meta) => meta,
        Err(e) => {
            debug!("Failed to stat include file {}: {}", path.display(), e);
            return Ok(false);
        }
    };
    if meta.is_dir {
        // Ignore directory, typically $PWD.
        return Ok(true);
    }
    if !meta.is_file {
        // Device, pipe, socket or other strange creature.
        debug!("Non-regular include file {}", path.display());
        return Ok(false);
    }

    // TODO add an option to ignore some header files?
    if include_is_too_new(&path, &meta, time_of_compilation) {
        return Ok(false);
    }

    // Let's hash the include file content.
    let file = match fs_impl.open(&path) {
        Ok(file) => file,
        Err(e) => {
            debug!("Failed to open header file {}: {}", path.display(), e);
            return Ok(false);
        }
    };

    let (file_digest, finder) = if config.ignore_time_macros {
        match Digest::reader_sync(file) {
            Ok(file_digest) => (file_digest, TimeMacroFinder::new()),
            Err(e) => {
                debug!("Failed to read header file {}: {}", path.display(), e);
                return Ok(false);
            }
        }
    } else {
        match Digest::reader_sync_time_macros(file) {
            Ok((file_digest, finder)) => (file_digest, finder),
            Err(e) => {
                debug!("Failed to read header file {}: {}", path.display(), e);
                return Ok(false);
            }
        }
    };

    if finder.found_time() {
        debug!("Found __TIME__ in header file {}", path.display());
        return Ok(false);
    }

    included_files.insert(path, file_digest);

    Ok(true)
}

/// Opt out of preprocessor cache mode because of a race condition.
///
/// The race condition consists of these events:
///
/// - the preprocessor is run
/// - an include file is modified by someone
/// - the new include file is hashed by sccache
/// - the real compiler is run on the preprocessor's output, which contains
///   data from the old header file
/// - the wrong object file is stored in the cache.
fn include_is_too_new(
    path: &Path,
    meta: &PreprocessorFileMetadata,
    time_of_compilation: std::time::SystemTime,
) -> bool {
    // The comparison using >= is intentional, due to a possible race between
    // starting compilation and writing the include file.
    if let Some(mtime) = meta.modified {
        if mtime >= time_of_compilation.into() {
            debug!("Include file {} is too new", path.display());
            return true;
        }
    }

    // The same >= logic as above applies to the change time of the file.
    if let Some(ctime) = meta.ctime_or_creation {
        if ctime >= time_of_compilation.into() {
            debug!("Include file {} is too new", path.display());
            return true;
        }
    }

    false
}

impl<T: CommandCreatorSync, I: CCompilerImpl> Compilation<T> for CCompilation<I> {
    fn generate_compile_commands(
        &self,
        path_transformer: &mut dist::PathTransformer,
        rewrite_includes_only: bool,
<<<<<<< HEAD
        compilation_key: &str,
=======
        hash_key: &str,
>>>>>>> 1960f9b9
    ) -> Result<(
        Box<dyn CompileCommand<T>>,
        Option<dist::CompileCommand>,
        Cacheable,
    )> {
        let CCompilation {
            ref parsed_args,
            ref executable,
            ref compiler,
            ref cwd,
            ref env_vars,
            ..
        } = *self;

        compiler.generate_compile_commands(
            path_transformer,
            executable,
            parsed_args,
            cwd,
            env_vars,
            rewrite_includes_only,
<<<<<<< HEAD
            compilation_key,
=======
            hash_key,
>>>>>>> 1960f9b9
        )
    }

    #[cfg(feature = "dist-client")]
    fn into_dist_packagers(self: Box<Self>) -> Result<DistPackagers> {
        let CCompilation {
            parsed_args,
            cwd,
            preprocessor_output,
            executable,
            compiler,
            env_vars,
            ..
        } = *self;
        trace!("Dist inputs: {:?}", parsed_args.input);

        let input_path = cwd.join(&parsed_args.input);
        let inputs_packager = Box::new(CInputsPackager {
            input_path,
            preprocessor_output,
            extra_dist_files: parsed_args.extra_dist_files,
            extra_hash_files: parsed_args.extra_hash_files,
        });
        let toolchain_packager = Box::new(CToolchainPackager {
            env_vars,
            executable,
            kind: compiler.kind(),
        });
        let outputs_rewriter = Box::new(NoopOutputsRewriter);
        Ok((inputs_packager, toolchain_packager, outputs_rewriter))
    }

    fn outputs<'a>(&'a self) -> Box<dyn Iterator<Item = FileObjectSource> + 'a> {
        Box::new(
            self.parsed_args
                .outputs
                .iter()
                .map(|(k, output)| FileObjectSource {
                    key: k.to_string(),
                    path: output.path.clone(),
                    optional: output.optional,
                }),
        )
    }
}

#[cfg(feature = "dist-client")]
struct CInputsPackager {
    input_path: PathBuf,
    preprocessor_output: Vec<u8>,
    extra_dist_files: Vec<PathBuf>,
    extra_hash_files: Vec<PathBuf>,
}

#[cfg(feature = "dist-client")]
impl pkg::InputsPackager for CInputsPackager {
    fn write_inputs(
        self: Box<Self>,
        path_transformer: &mut dist::PathTransformer,
        wtr: &mut dyn io::Write,
    ) -> Result<()> {
        let CInputsPackager {
            input_path,
            preprocessor_output,
            extra_dist_files,
            extra_hash_files,
        } = *self;

        let mut builder = tar::Builder::new(wtr);

        {
            let input_path = pkg::simplify_path(&input_path)?;
            let dist_input_path = path_transformer.as_dist(&input_path).with_context(|| {
                format!("unable to transform input path {}", input_path.display())
            })?;

            let (mut file_header, dist_input_path) =
                pkg::make_tar_header(&input_path, &dist_input_path)?;
            file_header.set_size(preprocessor_output.len() as u64); // The metadata is from non-preprocessed
            file_header.set_cksum();
            builder.append_data(
                &mut file_header,
                dist_input_path,
                preprocessor_output.as_slice(),
            )?;
        }

        for input_path in extra_hash_files.iter().chain(extra_dist_files.iter()) {
            let input_path = pkg::simplify_path(input_path)?;

            if !super::CAN_DIST_DYLIBS
                && input_path
                    .extension()
                    .is_some_and(|ext| ext == std::env::consts::DLL_EXTENSION)
            {
                bail!(
                    "Cannot distribute dylib input {} on this platform",
                    input_path.display()
                )
            }

            let dist_input_path = path_transformer.as_dist(&input_path).with_context(|| {
                format!("unable to transform input path {}", input_path.display())
            })?;

            let mut file = io::BufReader::new(fs::File::open(&input_path)?);
            let mut output = vec![];
            io::copy(&mut file, &mut output)?;

            let (mut file_header, dist_input_path) =
                pkg::make_tar_header(&input_path, &dist_input_path)?;
            file_header.set_size(output.len() as u64);
            file_header.set_cksum();
            builder.append_data(&mut file_header, dist_input_path, &*output)?;
        }

        // Finish archive
        let _ = builder.into_inner();

        Ok(())
    }
}

#[cfg(feature = "dist-client")]
#[allow(unused)]
struct CToolchainPackager {
    env_vars: Vec<(OsString, OsString)>,
    executable: PathBuf,
    kind: CCompilerKind,
}

#[cfg(feature = "dist-client")]
#[cfg(any(
    all(target_os = "linux", target_arch = "x86_64"),
    all(target_os = "linux", target_arch = "aarch64"),
))]
#[async_trait]
#[cfg(any(
    all(target_os = "linux", target_arch = "x86_64"),
    all(target_os = "linux", target_arch = "aarch64"),
))]
impl pkg::ToolchainPackager for CToolchainPackager {
    async fn write_pkg(self: Box<Self>, f: fs::File) -> Result<String> {
        use std::os::unix::ffi::OsStringExt;

        debug!("Generating toolchain {}", self.executable.display());
        let mut package_builder = pkg::ToolchainPackageBuilder::new();
        package_builder.add_common()?;
        package_builder.add_executable_and_deps(&self.env_vars, self.executable.clone())?;

        // Helper to use -print-file-name and -print-prog-name to look up
        // files by path.
        let named_file = |kind: &str, name: &str| -> Option<PathBuf> {
            let mut output = std::process::Command::new(&self.executable)
                .arg(format!("-print-{}-name={}", kind, name))
                .output()
                .ok()?;
            debug!(
                "find named {} {} output:\n{}\n===\n{}",
                kind,
                name,
                String::from_utf8_lossy(&output.stdout),
                String::from_utf8_lossy(&output.stderr),
            );
            if !output.status.success() {
                debug!("exit failure");
                return None;
            }

            // Remove the trailing newline (if present)
            if output.stdout.last() == Some(&b'\n') {
                output.stdout.pop();
            }

            // Create our PathBuf from the raw bytes.  Assume that relative
            // paths can be found via PATH.
            let path: PathBuf = OsString::from_vec(output.stdout).into();
            if path.is_absolute() {
                Some(path)
            } else {
                which::which(path).ok()
            }
        };

        // Helper to add a named file/program by to the package.
        // We ignore the case where the file doesn't exist, as we don't need it.
        let add_named_prog =
            |builder: &mut pkg::ToolchainPackageBuilder, name: &str| -> Result<()> {
                if let Some(path) = named_file("prog", name) {
                    builder.add_executable_and_deps(&self.env_vars, path)?;
                }
                Ok(())
            };
        let add_named_file =
            |builder: &mut pkg::ToolchainPackageBuilder, name: &str| -> Result<()> {
                if let Some(path) = named_file("file", name) {
                    builder.add_file(path)?;
                }
                Ok(())
            };

        let mut add_default_files = || -> Result<()> {
            // Add basic |as| and |objcopy| programs.
            add_named_prog(&mut package_builder, "as")?;
            add_named_prog(&mut package_builder, "objcopy")?;

            // Linker configuration.
            if Path::new("/etc/ld.so.conf").is_file() {
                package_builder.add_file("/etc/ld.so.conf".into())?;
            }
            Ok(())
        };

        // Compiler-specific handling
        match self.kind {
            CCompilerKind::Clang => {
                add_default_files()?;
                // Clang uses internal header files, so add them.
                if let Some(limits_h) = named_file("file", "include/limits.h") {
                    info!("limits_h = {}", limits_h.display());
                    package_builder.add_dir_contents(limits_h.parent().unwrap())?;
                }
            }

            CCompilerKind::Gcc => {
                // Various external programs / files which may be needed by gcc
                add_default_files()?;
                add_named_prog(&mut package_builder, "cc1")?;
                add_named_prog(&mut package_builder, "cc1plus")?;
                add_named_file(&mut package_builder, "specs")?;
                add_named_file(&mut package_builder, "liblto_plugin.so")?;
            }

            CCompilerKind::Cicc
            | CCompilerKind::CudaFE
            | CCompilerKind::Ptxas
            | CCompilerKind::Nvcc => {}

            CCompilerKind::Nvhpc => {
                // Various programs called by the nvc/nvc++ front end.
                let _ = add_default_files();

                let mut cfg_paths = vec![];
                let mut dir_paths = vec![];
                let mut dir_contents = vec![];
                let mut exe_paths = vec![];

                if let Ok(as_path) = which::which("as") {
                    exe_paths.push(as_path);
                }

                if let Some(bin_dir) = self.executable.parent() {
                    cfg_paths.push(bin_dir.join("nvcrc"));
                    cfg_paths.push(bin_dir.join(".nvcrc"));
                    cfg_paths.push(bin_dir.join("nvc++rc"));
                    cfg_paths.push(bin_dir.join(".nvc++rc"));
                    cfg_paths.push(bin_dir.join("localrc"));
                    cfg_paths.push(bin_dir.join("makelocalrc"));
                    dir_contents.push(bin_dir.join("rcfiles"));

                    let path = bin_dir.join("tools");
                    if path.exists() && path.is_dir() {
                        exe_paths.push(path.join("acclnk"));
                        exe_paths.push(path.join("append"));
                        exe_paths.push(path.join("cpp1"));
                        exe_paths.push(path.join("cpp2"));
                        exe_paths.push(path.join("nvcpfe"));
                        exe_paths.push(path.join("nvdd"));
                    }

                    if let Some(comp_dir) = bin_dir.parent() {
                        let path = comp_dir.join("share").join("llvm").join("bin");
                        if path.exists() && path.is_dir() {
                            exe_paths.push(path.join("llc"));
                            exe_paths.push(path.join("opt"));
                            exe_paths.push(path.join("llvm-as"));
                            exe_paths.push(path.join("llvm-link"));
                            exe_paths.push(path.join("llvm-mc"));
                        }
                    }
                }

                let _ = std::process::Command::new(&self.executable)
                    .arg("-show")
                    .output()
                    .and_then(|output| {
                        use bytes::Buf;
                        use std::io::BufRead;
                        output.stdout.reader().lines().try_for_each(|line| {
                            let mut line = line?;
                            if line.starts_with("CUDAROOT")
                                || line.starts_with("DEFCPPINC")
                                || line.starts_with("DEFSTDINC")
                                || line.starts_with("GCCINC")
                                || line.starts_with("GPPDIR")
                                || line.starts_with("STDINC")
                                || line.starts_with("SYSTEMINC")
                            {
                                dir_paths.extend_from_slice(
                                    line.find('=')
                                        .map(|idx| {
                                            line.split_off(idx + 1)
                                                .trim_start()
                                                .trim_end()
                                                .split(' ')
                                                .map(PathBuf::from)
                                                .collect::<Vec<_>>()
                                        })
                                        .unwrap_or(vec![])
                                        .as_slice(),
                                );
                                return Ok(());
                            }
                            if line.starts_with("HOMELOCALRC") || line.starts_with("MYLOCALRC") {
                                line.find('=').and_then(|idx| {
                                    let str = line.split_off(idx + 1);
                                    let str = str.trim_start().trim_end();
                                    if !str.is_empty() {
                                        cfg_paths.push(PathBuf::from(str));
                                    }
                                    Option::<()>::None
                                });
                                return Ok(());
                            }
                            if line.starts_with("COMPINCDIRFULL") {
                                dir_contents.extend_from_slice(
                                    line.find('=')
                                        .map(|idx| {
                                            line.split_off(idx + 1)
                                                .trim_start()
                                                .trim_end()
                                                .split(' ')
                                                .map(PathBuf::from)
                                                .collect::<Vec<_>>()
                                        })
                                        .unwrap_or(vec![])
                                        .as_slice(),
                                );
                                return Ok(());
                            }
                            Ok(())
                        })
                    });

                for path in cfg_paths {
                    if path.exists() && path.is_file() {
                        if let Ok(path) = path.canonicalize() {
                            let _ = package_builder.add_file(path);
                        }
                    }
                }

                for path in dir_paths {
                    if path.exists() && path.is_dir() {
                        if let Ok(path) = path.canonicalize() {
                            let _ = package_builder.add_dir(path);
                        }
                    }
                }

                for path in dir_contents {
                    if path.exists() && path.is_dir() {
                        let _ = package_builder.add_dir_contents(&path);
                    }
                }

                for path in exe_paths {
                    if path.exists() && path.is_file() {
                        let _ = package_builder.add_executable_and_deps(&self.env_vars, path);
                    }
                }
            }

            _ => unreachable!(),
        }

        // Bundle into a compressed tarfile.
        package_builder.into_compressed_tar(f).await
    }
}

/// The cache is versioned by the inputs to `hash_key`.
pub const CACHE_VERSION: &[u8] = b"11";

/// Environment variables that are factored into the cache key.
static CACHED_ENV_VARS: Lazy<HashSet<&'static OsStr>> = Lazy::new(|| {
    [
        // SCCACHE_C_CUSTOM_CACHE_BUSTER has no particular meaning behind it,
        // serving as a way for the user to factor custom data into the hash.
        // One can set it to different values for different invocations
        // to prevent cache reuse between them.
        "SCCACHE_C_CUSTOM_CACHE_BUSTER",
        "MACOSX_DEPLOYMENT_TARGET",
        "IPHONEOS_DEPLOYMENT_TARGET",
        "TVOS_DEPLOYMENT_TARGET",
        "WATCHOS_DEPLOYMENT_TARGET",
        "SDKROOT",
        "CCC_OVERRIDE_OPTIONS",
    ]
    .iter()
    .map(OsStr::new)
    .collect()
});

/// Compute the hash key of `compiler` compiling `preprocessor_output` with `args`.
pub fn hash_key(
    compiler_digest: &str,
    language: Language,
    arguments: &[OsString],
    extra_hashes: &[String],
    env_vars: &[(OsString, OsString)],
    preprocessor_output: &[u8],
    plusplus: bool,
) -> String {
    // If you change any of the inputs to the hash, you should change `CACHE_VERSION`.
    let mut m = Digest::new();
    m.update(compiler_digest.as_bytes());
    // clang and clang++ have different behavior despite being byte-for-byte identical binaries, so
    // we have to incorporate that into the hash as well.
    m.update(&[plusplus as u8]);
    m.update(CACHE_VERSION);
    m.update(language.as_str().as_bytes());
    for arg in arguments {
        arg.hash(&mut HashToDigest { digest: &mut m });
    }
    for hash in extra_hashes {
        m.update(hash.as_bytes());
    }

    for (var, val) in env_vars.iter() {
        if CACHED_ENV_VARS.contains(var.as_os_str()) {
            var.hash(&mut HashToDigest { digest: &mut m });
            m.update(&b"="[..]);
            val.hash(&mut HashToDigest { digest: &mut m });
        }
    }
    m.update(preprocessor_output);
    m.finish()
}

#[cfg(test)]
mod test {
    use std::{collections::VecDeque, sync::Mutex};

    use super::*;

    #[test]
    fn test_same_content() {
        let args = ovec!["a", "b", "c"];
        const PREPROCESSED: &[u8] = b"hello world";
        assert_eq!(
            hash_key("abcd", Language::C, &args, &[], &[], PREPROCESSED, false),
            hash_key("abcd", Language::C, &args, &[], &[], PREPROCESSED, false)
        );
    }

    #[test]
    fn test_plusplus_differs() {
        let args = ovec!["a", "b", "c"];
        const PREPROCESSED: &[u8] = b"hello world";
        assert_neq!(
            hash_key("abcd", Language::C, &args, &[], &[], PREPROCESSED, false),
            hash_key("abcd", Language::C, &args, &[], &[], PREPROCESSED, true)
        );
    }

    #[test]
    fn test_header_differs() {
        let args = ovec!["a", "b", "c"];
        const PREPROCESSED: &[u8] = b"hello world";
        assert_neq!(
            hash_key("abcd", Language::C, &args, &[], &[], PREPROCESSED, false),
            hash_key(
                "abcd",
                Language::CHeader,
                &args,
                &[],
                &[],
                PREPROCESSED,
                false
            )
        );
    }

    #[test]
    fn test_plusplus_header_differs() {
        let args = ovec!["a", "b", "c"];
        const PREPROCESSED: &[u8] = b"hello world";
        assert_neq!(
            hash_key("abcd", Language::Cxx, &args, &[], &[], PREPROCESSED, true),
            hash_key(
                "abcd",
                Language::CxxHeader,
                &args,
                &[],
                &[],
                PREPROCESSED,
                true
            )
        );
    }

    #[test]
    fn test_hash_key_executable_contents_differs() {
        let args = ovec!["a", "b", "c"];
        const PREPROCESSED: &[u8] = b"hello world";
        assert_neq!(
            hash_key("abcd", Language::C, &args, &[], &[], PREPROCESSED, false),
            hash_key("wxyz", Language::C, &args, &[], &[], PREPROCESSED, false)
        );
    }

    #[test]
    fn test_hash_key_args_differs() {
        let digest = "abcd";
        let abc = ovec!["a", "b", "c"];
        let xyz = ovec!["x", "y", "z"];
        let ab = ovec!["a", "b"];
        let a = ovec!["a"];
        const PREPROCESSED: &[u8] = b"hello world";
        assert_neq!(
            hash_key(digest, Language::C, &abc, &[], &[], PREPROCESSED, false),
            hash_key(digest, Language::C, &xyz, &[], &[], PREPROCESSED, false)
        );

        assert_neq!(
            hash_key(digest, Language::C, &abc, &[], &[], PREPROCESSED, false),
            hash_key(digest, Language::C, &ab, &[], &[], PREPROCESSED, false)
        );

        assert_neq!(
            hash_key(digest, Language::C, &abc, &[], &[], PREPROCESSED, false),
            hash_key(digest, Language::C, &a, &[], &[], PREPROCESSED, false)
        );
    }

    #[test]
    fn test_hash_key_preprocessed_content_differs() {
        let args = ovec!["a", "b", "c"];
        assert_neq!(
            hash_key(
                "abcd",
                Language::C,
                &args,
                &[],
                &[],
                &b"hello world"[..],
                false
            ),
            hash_key("abcd", Language::C, &args, &[], &[], &b"goodbye"[..], false)
        );
    }

    #[test]
    fn test_hash_key_env_var_differs() {
        let args = ovec!["a", "b", "c"];
        let digest = "abcd";
        const PREPROCESSED: &[u8] = b"hello world";
        for var in CACHED_ENV_VARS.iter() {
            let h1 = hash_key(digest, Language::C, &args, &[], &[], PREPROCESSED, false);
            let vars = vec![(OsString::from(var), OsString::from("something"))];
            let h2 = hash_key(digest, Language::C, &args, &[], &vars, PREPROCESSED, false);
            let vars = vec![(OsString::from(var), OsString::from("something else"))];
            let h3 = hash_key(digest, Language::C, &args, &[], &vars, PREPROCESSED, false);
            assert_neq!(h1, h2);
            assert_neq!(h2, h3);
        }
    }

    #[test]
    fn test_extra_hash_data() {
        let args = ovec!["a", "b", "c"];
        let digest = "abcd";
        const PREPROCESSED: &[u8] = b"hello world";
        let extra_data = stringvec!["hello", "world"];

        assert_neq!(
            hash_key(
                digest,
                Language::C,
                &args,
                &extra_data,
                &[],
                PREPROCESSED,
                false
            ),
            hash_key(digest, Language::C, &args, &[], &[], PREPROCESSED, false)
        );
    }

    #[test]
    fn test_language_from_file_name() {
        fn t(extension: &str, expected: Language) {
            let path_str = format!("input.{}", extension);
            let path = Path::new(&path_str);
            let actual = Language::from_file_name(path);
            assert_eq!(actual, Some(expected));
        }

        t("c", Language::C);

        t("C", Language::Cxx);
        t("cc", Language::Cxx);
        t("cp", Language::Cxx);
        t("cpp", Language::Cxx);
        t("CPP", Language::Cxx);
        t("cxx", Language::Cxx);
        t("c++", Language::Cxx);

        t("h", Language::GenericHeader);

        t("hh", Language::CxxHeader);
        t("H", Language::CxxHeader);
        t("hp", Language::CxxHeader);
        t("hxx", Language::CxxHeader);
        t("hpp", Language::CxxHeader);
        t("HPP", Language::CxxHeader);
        t("h++", Language::CxxHeader);
        t("tcc", Language::CxxHeader);

        t("m", Language::ObjectiveC);

        t("M", Language::ObjectiveCxx);
        t("mm", Language::ObjectiveCxx);

        t("cu", Language::Cuda);
        t("hip", Language::Hip);
    }

    #[test]
    fn test_language_from_file_name_none() {
        fn t(extension: &str) {
            let path_str = format!("input.{}", extension);
            let path = Path::new(&path_str);
            let actual = Language::from_file_name(path);
            let expected = None;
            assert_eq!(actual, expected);
        }

        // gcc parses file-extensions as case-sensitive
        t("Cp");
        t("Cpp");
        t("Hp");
        t("Hpp");
        t("Mm");
        t("Cu");
    }

    #[test]
    fn test_process_preprocessed_file() {
        env_logger::builder()
            .is_test(true)
            .filter_level(log::LevelFilter::Debug)
            .try_init()
            .ok();
        let input_file = Path::new("tests/test.c");
        let path = Path::new(file!())
            .parent()
            .unwrap()
            .parent()
            .unwrap()
            .parent()
            .unwrap();
        // This should be portable since the only headers present in this
        // output are system headers, which aren't interacted with
        // on the filesystem if configured.
        let path = path.join("tests/test.c.gcc-13.2.0-preproc");
        let mut bytes = std::fs::read(path).unwrap();
        let original_bytes = bytes.clone();
        let mut include_files = HashMap::new();

        let config = PreprocessorCacheModeConfig {
            use_preprocessor_cache_mode: true,
            skip_system_headers: true,
            ..Default::default()
        };
        let success = process_preprocessed_file(
            input_file,
            Path::new(""),
            &mut bytes,
            &mut include_files,
            config,
            std::time::SystemTime::now(),
            StandardFsAbstraction,
        )
        .unwrap();
        assert_eq!(&bytes, &original_bytes);
        assert!(success);
        assert_eq!(include_files.len(), 0);
    }

    /// A filesystem interface that only panics to test that we don't access it.
    struct PanicFs;

    impl PreprocessorFSAbstraction for PanicFs {
        fn metadata(&self, path: impl AsRef<Path>) -> io::Result<PreprocessorFileMetadata> {
            panic!("called metadata at {}", path.as_ref().display());
        }

        fn open(&self, path: impl AsRef<Path>) -> io::Result<Box<dyn std::io::Read>> {
            panic!("called open at {}", path.as_ref().display());
        }
    }

    /// A filesystem interface that gives back expected values.
    struct TestFs {
        metadata_results: Mutex<VecDeque<(PathBuf, PreprocessorFileMetadata)>>,
        open_results: Mutex<VecDeque<(PathBuf, Box<dyn std::io::Read>)>>,
    }

    impl PreprocessorFSAbstraction for TestFs {
        fn metadata(&self, path: impl AsRef<Path>) -> io::Result<PreprocessorFileMetadata> {
            let (expected_path, meta) = self
                .metadata_results
                .lock()
                .unwrap()
                .pop_front()
                .expect("not enough 'metadata' results");
            assert_eq!(expected_path, path.as_ref(), "{}", path.as_ref().display());
            Ok(meta)
        }

        fn open(&self, path: impl AsRef<Path>) -> io::Result<Box<dyn std::io::Read>> {
            let (expected_path, impls_read) = self
                .open_results
                .lock()
                .unwrap()
                .pop_front()
                .expect("not enough 'open' results");
            assert_eq!(expected_path, path.as_ref(), "{}", path.as_ref().display());
            Ok(impls_read)
        }
    }

    // Short-circuit the parameters we don't need to change during tests
    fn do_single_preprocessor_line_call(
        line: &[u8],
        include_files: &mut HashMap<PathBuf, String>,
        fs_impl: &impl PreprocessorFSAbstraction,
        skip_system_headers: bool,
    ) -> PreprocessedLineAction {
        let input_file = Path::new("tests/test.c");

        let config = PreprocessorCacheModeConfig {
            use_preprocessor_cache_mode: true,
            skip_system_headers,
            ..Default::default()
        };

        let mut bytes = line.to_vec();
        let total_len = bytes.len();
        process_preprocessor_line(
            input_file,
            Path::new(""),
            include_files,
            config,
            std::time::SystemTime::now(),
            &mut bytes,
            0,
            0,
            &mut Digest::new(),
            total_len,
            &mut HashMap::new(),
            fs_impl,
        )
        .unwrap()
    }

    /// Test cases where we don't access the filesystem
    #[test]
    fn test_process_preprocessor_line_simple() {
        env_logger::builder()
            .is_test(true)
            .filter_level(log::LevelFilter::Debug)
            .try_init()
            .ok();

        let mut include_files = HashMap::new();
        assert_eq!(
            do_single_preprocessor_line_call(
                br#"// # 0 "tests/test.c""#,
                &mut include_files,
                &PanicFs,
                true,
            ),
            ControlFlow::Continue((20, 20)),
        );
        assert_eq!(include_files.len(), 0);

        assert_eq!(
            do_single_preprocessor_line_call(
                br#"// # 0 "<built-in>""#,
                &mut include_files,
                &PanicFs,
                true,
            ),
            ControlFlow::Continue((18, 18)),
        );
        assert_eq!(include_files.len(), 0);

        assert_eq!(
            do_single_preprocessor_line_call(
                br#"// # 0 "<command-line>""#,
                &mut include_files,
                &PanicFs,
                true,
            ),
            ControlFlow::Continue((22, 22)),
        );
        assert_eq!(include_files.len(), 0);

        assert_eq!(
            do_single_preprocessor_line_call(
                br#"// # 0 "<command-line>" 2"#,
                &mut include_files,
                &PanicFs,
                true,
            ),
            ControlFlow::Continue((22, 22)),
        );
        assert_eq!(include_files.len(), 0);

        assert_eq!(
            do_single_preprocessor_line_call(
                br#"// # 1 "tests/test.c""#,
                &mut include_files,
                &PanicFs,
                true,
            ),
            ControlFlow::Continue((20, 20)),
        );
        assert_eq!(include_files.len(), 0);

        assert_eq!(
            do_single_preprocessor_line_call(
                br#"// # 1 "/usr/include/stdc-predef.h" 1 3 4"#,
                &mut include_files,
                &PanicFs,
                true,
            ),
            ControlFlow::Continue((34, 34)),
        );
        assert_eq!(include_files.len(), 0);
    }

    /// Test cases where we test our tests...
    #[test]
    fn test_test_helpers() {
        env_logger::builder()
            .is_test(true)
            .filter_level(log::LevelFilter::Debug)
            .try_init()
            .ok();

        // Test PanicFs
        let res = std::panic::catch_unwind(|| {
            let mut include_files = HashMap::new();
            assert_eq!(
                do_single_preprocessor_line_call(
                    br#"// # 1 "/usr/include/stdc-predef.h" 1 3 4"#,
                    &mut include_files,
                    &PanicFs,
                    false,
                ),
                ControlFlow::Continue((34, 34)),
            );
        });
        assert_eq!(
            res.unwrap_err().downcast_ref::<String>().unwrap(),
            "called metadata at /usr/include/stdc-predef.h"
        );

        // Test TestFs's safeguard
        let res = std::panic::catch_unwind(|| {
            let mut include_files = HashMap::new();
            let fs_impl = TestFs {
                metadata_results: Mutex::new(VecDeque::new()),
                open_results: Mutex::new(VecDeque::new()),
            };
            assert_eq!(
                do_single_preprocessor_line_call(
                    br#"// # 33 "/usr/include/x86_64-linux-gnu/bits/libc-header-start.h" 3 4"#,
                    &mut include_files,
                    &fs_impl,
                    false,
                ),
                ControlFlow::Continue((34, 34)),
            );
        });
        assert_eq!(
            res.unwrap_err().downcast_ref::<String>().unwrap(),
            "not enough 'metadata' results"
        );
    }

    /// Test cases where we test filesystem access
    #[test]
    fn test_process_preprocessor_line_fs_access() {
        env_logger::builder()
            .is_test(true)
            .filter_level(log::LevelFilter::Debug)
            .try_init()
            .ok();

        // Test "too new" include file
        let mut include_files = HashMap::new();
        let fs_impl = TestFs {
            metadata_results: Mutex::new(
                [(
                    PathBuf::from("/usr/include/x86_64-linux-gnu/bits/libc-header-start.h"),
                    PreprocessorFileMetadata {
                        is_dir: false,
                        is_file: true,
                        modified: Some(Timestamp::new(i64::MAX - 1, 0)),
                        ctime_or_creation: None,
                    },
                )]
                .into_iter()
                .collect(),
            ),
            open_results: Mutex::new(VecDeque::new()),
        };
        assert_eq!(
            do_single_preprocessor_line_call(
                br#"// # 33 "/usr/include/x86_64-linux-gnu/bits/libc-header-start.h" 3 4"#,
                &mut include_files,
                &fs_impl,
                false,
            ),
            // preprocessor cache mode is disabled
            ControlFlow::Break((63, 9, false)),
        );

        // Test invalid include file is actually a dir
        let mut include_files = HashMap::new();
        let fs_impl = TestFs {
            metadata_results: Mutex::new(
                [(
                    PathBuf::from("/usr/include/x86_64-linux-gnu/bits/libc-header-start.h"),
                    PreprocessorFileMetadata {
                        is_dir: true,
                        is_file: false,
                        modified: Some(Timestamp::new(12341234, 0)),
                        ctime_or_creation: None,
                    },
                )]
                .into_iter()
                .collect(),
            ),
            open_results: Mutex::new(VecDeque::new()),
        };
        assert_eq!(
            do_single_preprocessor_line_call(
                br#"// # 33 "/usr/include/x86_64-linux-gnu/bits/libc-header-start.h" 3 4"#,
                &mut include_files,
                &fs_impl,
                false,
            ),
            // preprocessor cache mode is *not* disabled,
            ControlFlow::Continue((63, 63)),
        );
        assert_eq!(include_files.len(), 0);

        // Test correct include file
        let mut include_files = HashMap::new();
        let fs_impl = TestFs {
            metadata_results: Mutex::new(
                [(
                    PathBuf::from("/usr/include/x86_64-linux-gnu/bits/libc-header-start.h"),
                    PreprocessorFileMetadata {
                        is_dir: false,
                        is_file: true,
                        modified: Some(Timestamp::new(12341234, 0)),
                        ctime_or_creation: None,
                    },
                )]
                .into_iter()
                .collect(),
            ),
            open_results: Mutex::new(
                [(
                    PathBuf::from("/usr/include/x86_64-linux-gnu/bits/libc-header-start.h"),
                    Box::new(&b"contents"[..]) as Box<dyn std::io::Read>,
                )]
                .into_iter()
                .collect(),
            ),
        };
        assert_eq!(
            do_single_preprocessor_line_call(
                br#"// # 33 "/usr/include/x86_64-linux-gnu/bits/libc-header-start.h" 3 4"#,
                &mut include_files,
                &fs_impl,
                false,
            ),
            ControlFlow::Continue((63, 63)),
        );
        assert_eq!(include_files.len(), 1);
        assert_eq!(
            include_files
                .get(Path::new(
                    "/usr/include/x86_64-linux-gnu/bits/libc-header-start.h",
                ))
                .unwrap(),
            // hash of `b"contents"`
            "a93900c371d997927c5bc568ea538bed59ae5c960021dcfe7b0b369da5267528",
        );
    }
}<|MERGE_RESOLUTION|>--- conflicted
+++ resolved
@@ -209,11 +209,7 @@
         cwd: &Path,
         env_vars: &[(OsString, OsString)],
         rewrite_includes_only: bool,
-<<<<<<< HEAD
-        compilation_key: &str,
-=======
         hash_key: &str,
->>>>>>> 1960f9b9
     ) -> Result<(
         Box<dyn CompileCommand<T>>,
         Option<dist::CompileCommand>,
@@ -1168,11 +1164,7 @@
         &self,
         path_transformer: &mut dist::PathTransformer,
         rewrite_includes_only: bool,
-<<<<<<< HEAD
-        compilation_key: &str,
-=======
         hash_key: &str,
->>>>>>> 1960f9b9
     ) -> Result<(
         Box<dyn CompileCommand<T>>,
         Option<dist::CompileCommand>,
@@ -1194,11 +1186,7 @@
             cwd,
             env_vars,
             rewrite_includes_only,
-<<<<<<< HEAD
-            compilation_key,
-=======
             hash_key,
->>>>>>> 1960f9b9
         )
     }
 

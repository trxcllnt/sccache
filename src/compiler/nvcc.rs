--- conflicted
+++ resolved
@@ -288,11 +288,7 @@
         cwd: &Path,
         env_vars: &[(OsString, OsString)],
         rewrite_includes_only: bool,
-<<<<<<< HEAD
-        compilation_key: &str,
-=======
         hash_key: &str,
->>>>>>> 1960f9b9
     ) -> Result<(
         Box<dyn CompileCommand<T>>,
         Option<dist::CompileCommand>,
@@ -307,11 +303,7 @@
             cwd,
             env_vars,
             &self.host_compiler,
-<<<<<<< HEAD
-            compilation_key,
-=======
             hash_key,
->>>>>>> 1960f9b9
         )
         .map(|(command, dist_command, cacheable)| {
             (CCompileCommand::new(command), dist_command, cacheable)
@@ -325,11 +317,7 @@
     cwd: &Path,
     env_vars: &[(OsString, OsString)],
     host_compiler: &NvccHostCompiler,
-<<<<<<< HEAD
-    compilation_key: &str,
-=======
     hash_key: &str,
->>>>>>> 1960f9b9
 ) -> Result<(NvccCompileCommand, Option<dist::CompileCommand>, Cacheable)> {
     let mut unhashed_args = parsed_args.unhashed_args.clone();
 
@@ -425,19 +413,11 @@
     // up in the preprocessed output, so using random tmpdir paths leads to
     // erroneous cache misses.
     let out_dir = env::temp_dir().join("sccache_nvcc").join({
-<<<<<<< HEAD
-        // Hash compilation_key with the output path in case
-        // the same file is concurrently built into separate
-        // output paths.
-        let mut m = crate::util::Digest::new();
-        m.update(compilation_key.as_bytes());
-=======
         // Combine `hash_key` with the output path in case
         // the same file is concurrently built to separate
         // output paths.
         let mut m = crate::util::Digest::new();
         m.update(hash_key.as_bytes());
->>>>>>> 1960f9b9
         m.update(cwd.join(output).as_os_str().as_encoded_bytes());
         m.finish()
     });
@@ -1499,41 +1479,13 @@
     cwd: &Path,
     commands: &[NvccGeneratedSubcommand],
     output_path: &Path,
-<<<<<<< HEAD
 ) -> Result<ProcessOutput>
-=======
-) -> Result<process::Output>
->>>>>>> 1960f9b9
 where
     T: CommandCreatorSync,
 {
     let mut output = ProcessOutput::default();
 
     async fn run_subcommand<T>(cmd: &NvccGeneratedSubcommand, creator: &T) -> ProcessOutput
-    where
-        T: CommandCreatorSync,
-    {
-        let NvccGeneratedSubcommand {
-            exe,
-            args,
-            cwd,
-            env_vars,
-            cacheable,
-        } = cmd;
-
-        let mut cmd = creator.clone().new_command_sync(exe);
-
-        cmd.args(args)
-            .current_dir(cwd)
-            .env_clear()
-            .envs(env_vars.to_vec());
-
-        run_input_output(cmd, None)
-            .await
-            .unwrap_or_else(error_to_output)
-    }
-
-    async fn run_subcommand<T>(cmd: &NvccGeneratedSubcommand, creator: &T) -> process::Output
     where
         T: CommandCreatorSync,
     {
@@ -1631,30 +1583,17 @@
     Ok(output)
 }
 
-<<<<<<< HEAD
 fn aggregate_output(lhs: ProcessOutput, rhs: ProcessOutput) -> ProcessOutput {
     ProcessOutput::new(
         std::cmp::max(!lhs.success() as i64, !rhs.success() as i64),
         [lhs.stdout, rhs.stdout].concat(),
         [lhs.stderr, rhs.stderr].concat(),
     )
-=======
-fn aggregate_output(lhs: process::Output, rhs: process::Output) -> process::Output {
-    process::Output {
-        status: exit_status(std::cmp::max(
-            !lhs.status.success() as ExitStatusValue,
-            !rhs.status.success() as ExitStatusValue,
-        )),
-        stdout: [lhs.stdout, rhs.stdout].concat(),
-        stderr: [lhs.stderr, rhs.stderr].concat(),
-    }
->>>>>>> 1960f9b9
 }
 
 fn error_to_output(err: Error) -> ProcessOutput {
     match err.downcast::<ProcessError>() {
         Ok(ProcessError(out)) => out,
-<<<<<<< HEAD
         Err(err) => ProcessOutput::new(1, vec![], err.to_string().into_bytes()),
     }
 }
@@ -1665,26 +1604,6 @@
         res.output.stdout,
         res.output.stderr,
     )
-=======
-        Err(err) => process::Output {
-            status: exit_status(1 as ExitStatusValue),
-            stdout: vec![],
-            stderr: err.to_string().into_bytes(),
-        },
-    }
-}
-
-fn result_to_output(res: protocol::CompileFinished) -> process::Output {
-    process::Output {
-        status: exit_status(
-            res.retcode
-                .or(res.signal)
-                .map_or(0, |c| (c != 0) as ExitStatusValue),
-        ),
-        stdout: res.stdout,
-        stderr: res.stderr,
-    }
->>>>>>> 1960f9b9
 }
 
 counted_array!(pub static ARGS: [ArgInfo<gcc::ArgData>; _] = [
@@ -1698,10 +1617,7 @@
     take_arg!("--default-stream", OsString, CanBeSeparated('='), PassThrough),
     flag!("--device-c", DoCompilation),
     flag!("--device-debug", PassThroughFlag),
-<<<<<<< HEAD
     flag!("--device-link", NotCompilationFlag),
-=======
->>>>>>> 1960f9b9
     flag!("--device-w", DoCompilation),
     take_arg!("--diag-suppress", OsString, CanBeSeparated('='), PassThrough),
     flag!("--expt-extended-lambda", PreprocessorArgumentFlag),

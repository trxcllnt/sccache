--- conflicted
+++ resolved
@@ -103,11 +103,7 @@
         cwd: &Path,
         env_vars: &[(OsString, OsString)],
         rewrite_includes_only: bool,
-<<<<<<< HEAD
-        _compilation_key: &str,
-=======
         _hash_key: &str,
->>>>>>> 1960f9b9
     ) -> Result<(
         Box<dyn CompileCommand<T>>,
         Option<dist::CompileCommand>,

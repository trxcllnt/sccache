// Copyright 2016 Mozilla Foundation
// SPDX-FileCopyrightText: Copyright (c) 2024 NVIDIA CORPORATION & AFFILIATES. All rights reserved.
//
// Licensed under the Apache License, Version 2.0 (the "License");
// you may not use this file except in compliance with the License.
// You may obtain a copy of the License at
//
//     http://www.apache.org/licenses/LICENSE-2.0
//
// Unless required by applicable law or agreed to in writing, software
// distributed under the License is distributed on an "AS IS" BASIS,
// WITHOUT WARRANTIES OR CONDITIONS OF ANY KIND, either express or implied.
// See the License for the specific language governing permissions and
// limitations under the License.

#![allow(unused_imports, dead_code, unused_variables)]

use crate::compiler::args::*;
use crate::compiler::c::{ArtifactDescriptor, CCompilerImpl, CCompilerKind, ParsedArguments};
use crate::compiler::{
    CCompileCommand, Cacheable, ColorMode, CompileCommand, CompilerArguments, Language,
    SingleCompileCommand,
};
use crate::{counted_array, dist};

use crate::mock_command::{CommandCreator, CommandCreatorSync, ProcessOutput, RunCommand};

use async_trait::async_trait;

use std::collections::HashMap;
use std::ffi::OsString;
use std::fs;
use std::path::{Path, PathBuf};
use std::process;

use crate::errors::*;

/// A unit struct on which to implement `CCompilerImpl`.
#[derive(Clone, Debug)]
pub struct Cicc {
    pub version: Option<String>,
}

#[async_trait]
impl CCompilerImpl for Cicc {
    fn kind(&self) -> CCompilerKind {
        CCompilerKind::Cicc
    }
    fn plusplus(&self) -> bool {
        true
    }
    fn version(&self) -> Option<String> {
        self.version.clone()
    }
    fn parse_arguments(
        &self,
        arguments: &[OsString],
        cwd: &Path,
        _env_vars: &[(OsString, OsString)],
    ) -> CompilerArguments<ParsedArguments> {
        parse_arguments(arguments, cwd, Language::Ptx, &ARGS[..], 3)
    }
    #[allow(clippy::too_many_arguments)]
    async fn preprocess<T>(
        &self,
        _creator: &T,
        _executable: &Path,
        parsed_args: &ParsedArguments,
        cwd: &Path,
        _env_vars: &[(OsString, OsString)],
        _may_dist: bool,
        _rewrite_includes_only: bool,
        _preprocessor_cache_mode: bool,
    ) -> Result<ProcessOutput>
    where
        T: CommandCreatorSync,
    {
        preprocess(cwd, parsed_args).await
    }
    fn generate_compile_commands<T>(
        &self,
        path_transformer: &mut dist::PathTransformer,
        executable: &Path,
        parsed_args: &ParsedArguments,
        cwd: &Path,
        env_vars: &[(OsString, OsString)],
        _rewrite_includes_only: bool,
<<<<<<< HEAD
        _compilation_key: &str,
=======
        _hash_key: &str,
>>>>>>> 1960f9b9
    ) -> Result<(
        Box<dyn CompileCommand<T>>,
        Option<dist::CompileCommand>,
        Cacheable,
    )>
    where
        T: CommandCreatorSync,
    {
        generate_compile_commands(path_transformer, executable, parsed_args, cwd, env_vars).map(
            |(command, dist_command, cacheable)| {
                (CCompileCommand::new(command), dist_command, cacheable)
            },
        )
    }
}

pub fn parse_arguments<S>(
    arguments: &[OsString],
    cwd: &Path,
    language: Language,
    arg_info: S,
    input_arg_offset_from_end: usize,
) -> CompilerArguments<ParsedArguments>
where
    S: SearchableArgInfo<ArgData>,
{
    let mut args = arguments.to_vec();
    let input_loc = arguments.len() - input_arg_offset_from_end;
    let input = args.splice(input_loc..input_loc + 1, []).next().unwrap();

    let mut take_next = false;
    let mut outputs = HashMap::new();
    let mut extra_dist_files = vec![];
    // let mut gen_module_id_file = false;
    let mut module_id_file_name = Option::<PathBuf>::None;

    let mut common_args = vec![];
    let mut unhashed_args = vec![];

    for arg in ArgsIter::new(args.iter().cloned(), arg_info) {
        match arg {
            Ok(arg) => {
                let args = match arg.get_data() {
                    Some(ExtraOutput(o)) => {
                        take_next = false;
                        let path = cwd.join(o);
                        if let Some(flag) = arg.flag_str() {
                            outputs.insert(
                                flag,
                                ArtifactDescriptor {
                                    path,
                                    optional: false,
                                },
                            );
                        }
                        &mut common_args
                    }
                    Some(PassThrough(_)) => {
                        take_next = false;
                        &mut common_args
                    }
                    Some(Output(o)) => {
                        take_next = false;
                        let path = cwd.join(o);
                        outputs.insert(
                            "obj",
                            ArtifactDescriptor {
                                path,
                                optional: false,
                            },
                        );
                        continue;
                    }
                    Some(GenModuleIdFileFlag) => {
                        take_next = false;
                        // gen_module_id_file = true;
                        &mut common_args
                    }
                    Some(ModuleIdFileName(o)) => {
                        take_next = false;
                        module_id_file_name = Some(cwd.join(o));
                        &mut common_args
                    }
                    Some(UnhashedPassThrough(o)) => {
                        take_next = false;
                        &mut unhashed_args
                    }
                    None => match arg {
                        Argument::Raw(ref p) => {
                            if take_next {
                                take_next = false;
                                &mut common_args
                            } else {
                                continue;
                            }
                        }
                        Argument::UnknownFlag(ref p) => {
                            let s = p.to_string_lossy();
                            take_next = s.starts_with('-');
                            &mut common_args
                        }
                        _ => unreachable!(),
                    },
                };
                args.extend(arg.iter_os_strings());
            }
            _ => continue,
        };
    }

    if let Some(module_id_path) = module_id_file_name {
        if module_id_path.exists() {
            extra_dist_files.push(module_id_path.clone());
        }
        outputs.insert(
            "--module_id_file_name",
            ArtifactDescriptor {
                path: module_id_path,
                optional: false,
            },
        );
    }

    CompilerArguments::Ok(ParsedArguments {
        input: input.into(),
        outputs,
        double_dash_input: false,
        language,
        compilation_flag: OsString::new(),
        depfile: None,
        dependency_args: vec![],
        preprocessor_args: vec![],
        common_args,
        arch_args: vec![],
        unhashed_args,
        extra_dist_files: extra_dist_files.clone(),
        extra_hash_files: extra_dist_files,
        msvc_show_includes: false,
        profile_generate: false,
        color_mode: ColorMode::Off,
        suppress_rewrite_includes_only: false,
        too_hard_for_preprocessor_cache_mode: None,
    })
}

<<<<<<< HEAD
pub async fn preprocess(cwd: &Path, parsed_args: &ParsedArguments) -> Result<ProcessOutput> {
=======
pub async fn preprocess(cwd: &Path, parsed_args: &ParsedArguments) -> Result<process::Output> {
>>>>>>> 1960f9b9
    std::fs::read(cwd.join(&parsed_args.input))
        .map_err(anyhow::Error::new)
        .map(|s| {
            process::Output {
                status: process::ExitStatus::default(),
                stdout: s,
                stderr: vec![],
            }
            .into()
        })
}

pub fn generate_compile_commands(
    path_transformer: &mut dist::PathTransformer,
    executable: &Path,
    parsed_args: &ParsedArguments,
    cwd: &Path,
    env_vars: &[(OsString, OsString)],
) -> Result<(
    SingleCompileCommand,
    Option<dist::CompileCommand>,
    Cacheable,
)> {
    // Unused arguments
    #[cfg(not(feature = "dist-client"))]
    {
        let _ = path_transformer;
    }

    let lang_str = &parsed_args.language.as_str();
    let out_file = match parsed_args.outputs.get("obj") {
        Some(obj) => &obj.path,
        None => return Err(anyhow!("Missing {:?} file output", lang_str)),
    };

    let mut arguments: Vec<OsString> = vec![];

    arguments.extend_from_slice(&parsed_args.common_args);
    arguments.extend_from_slice(&parsed_args.unhashed_args);
    arguments.extend(vec![
        (&parsed_args.input).into(),
        "-o".into(),
        out_file.into(),
    ]);

    if log_enabled!(log::Level::Trace) {
        trace!(
            "[{}]: {} command: {:?}",
            out_file.file_name().unwrap().to_string_lossy(),
            executable.file_name().unwrap().to_string_lossy(),
            [
                &[format!("cd {} &&", cwd.to_string_lossy()).to_string()],
                &[executable.to_str().unwrap_or_default().to_string()][..],
                &dist::osstrings_to_strings(&arguments).unwrap_or_default()[..]
            ]
            .concat()
            .join(" ")
        );
    }

    let command = SingleCompileCommand {
        executable: executable.to_owned(),
        arguments,
        env_vars: env_vars.to_owned(),
        cwd: cwd.to_owned(),
    };

    #[cfg(not(feature = "dist-client"))]
    let dist_command = None;
    #[cfg(feature = "dist-client")]
    let dist_command = (|| {
        let mut arguments: Vec<String> = vec![];
        arguments.extend(dist::osstrings_to_strings(&parsed_args.common_args)?);
        arguments.extend(dist::osstrings_to_strings(&parsed_args.unhashed_args)?);
        arguments.extend(vec![
            path_transformer.as_dist(&parsed_args.input)?,
            "-o".into(),
            path_transformer.as_dist(out_file)?,
        ]);
        Some(dist::CompileCommand {
            executable: path_transformer.as_dist(executable.canonicalize().unwrap().as_path())?,
            arguments,
            env_vars: dist::osstring_tuples_to_strings(env_vars)?,
            cwd: path_transformer.as_dist_abs(cwd)?,
        })
    })();

    Ok((command, dist_command, Cacheable::Yes))
}

ArgData! { pub
    ExtraOutput(PathBuf),
    GenModuleIdFileFlag,
    ModuleIdFileName(PathBuf),
    Output(PathBuf),
    PassThrough(OsString),
    UnhashedPassThrough(OsString),
}

use self::ArgData::*;

counted_array!(pub static ARGS: [ArgInfo<ArgData>; _] = [
    take_arg!("--gen_c_file_name", PathBuf, Separated, ExtraOutput),
    take_arg!("--gen_device_file_name", PathBuf, Separated, ExtraOutput),
    flag!("--gen_module_id_file", GenModuleIdFileFlag),
    take_arg!("--include_file_name", OsString, Separated, PassThrough),
    take_arg!("--module_id_file_name", PathBuf, Separated, ModuleIdFileName),
    take_arg!("--stub_file_name", PathBuf, Separated, ExtraOutput),
    take_arg!("-o", PathBuf, Separated, Output),
]);<|MERGE_RESOLUTION|>--- conflicted
+++ resolved
@@ -85,11 +85,7 @@
         cwd: &Path,
         env_vars: &[(OsString, OsString)],
         _rewrite_includes_only: bool,
-<<<<<<< HEAD
-        _compilation_key: &str,
-=======
         _hash_key: &str,
->>>>>>> 1960f9b9
     ) -> Result<(
         Box<dyn CompileCommand<T>>,
         Option<dist::CompileCommand>,
@@ -235,11 +231,7 @@
     })
 }
 
-<<<<<<< HEAD
 pub async fn preprocess(cwd: &Path, parsed_args: &ParsedArguments) -> Result<ProcessOutput> {
-=======
-pub async fn preprocess(cwd: &Path, parsed_args: &ParsedArguments) -> Result<process::Output> {
->>>>>>> 1960f9b9
     std::fs::read(cwd.join(&parsed_args.input))
         .map_err(anyhow::Error::new)
         .map(|s| {

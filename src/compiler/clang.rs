// Copyright 2016 Mozilla Foundation
//
// Licensed under the Apache License, Version 2.0 (the "License");
// you may not use this file except in compliance with the License.
// You may obtain a copy of the License at
//
//     http://www.apache.org/licenses/LICENSE-2.0
//
// Unless required by applicable law or agreed to in writing, software
// distributed under the License is distributed on an "AS IS" BASIS,
// WITHOUT WARRANTIES OR CONDITIONS OF ANY KIND, either express or implied.
// See the License for the specific language governing permissions and
// limitations under the License.

#![allow(unused_imports, dead_code, unused_variables)]

use crate::compiler::args::*;
use crate::compiler::c::{ArtifactDescriptor, CCompilerImpl, CCompilerKind, ParsedArguments};
use crate::compiler::gcc::ArgData::*;
use crate::compiler::{
    gcc, write_temp_file, CCompileCommand, Cacheable, CompileCommand, CompilerArguments, Language,
};
use crate::mock_command::{CommandCreator, CommandCreatorSync, RunCommand};
use crate::util::{run_input_output, OsStrExt};
use crate::{counted_array, dist};
use async_trait::async_trait;
use fs::File;
use fs_err as fs;
use semver::{BuildMetadata, Prerelease, Version};
use std::ffi::OsString;
use std::future::Future;
use std::io::{self, Write};
use std::path::{Path, PathBuf};
use std::process;

use crate::errors::*;

/// A struct on which to implement `CCompilerImpl`.
#[derive(Clone, Debug)]
pub struct Clang {
    /// true iff this is clang++.
    pub clangplusplus: bool,
    /// true iff this is Apple's clang(++).
    pub is_appleclang: bool,
    /// String from __VERSION__ macro.
    pub version: Option<String>,
}

impl Clang {
    fn is_minversion(&self, major: u64) -> bool {
        // Apple clang follows its own versioning scheme.
        if self.is_appleclang {
            return false;
        }

        let version_val = match self.version.clone() {
            Some(version_val) => version_val,
            None => return false,
        };

        let version_str = match version_val.split(' ').find(|x| x.contains('.')) {
            Some(version_str) => version_str,
            None => return false,
        };

        let parsed_version = match Version::parse(version_str.trim_end_matches('"')) {
            Ok(parsed_version) => parsed_version,
            Err(e) => return false,
        };

        parsed_version
            >= (Version {
                major,
                minor: 0,
                patch: 0,
                pre: Prerelease::default(),
                build: BuildMetadata::default(),
            })
    }
}

#[async_trait]
impl CCompilerImpl for Clang {
    fn kind(&self) -> CCompilerKind {
        CCompilerKind::Clang
    }
    fn plusplus(&self) -> bool {
        self.clangplusplus
    }
    fn version(&self) -> Option<String> {
        self.version.clone()
    }
    fn parse_arguments(
        &self,
        arguments: &[OsString],
        cwd: &Path,
    ) -> CompilerArguments<ParsedArguments> {
        gcc::parse_arguments(
            arguments,
            cwd,
            (&gcc::ARGS[..], &ARGS[..]),
            self.clangplusplus,
            self.kind(),
        )
    }

    #[allow(clippy::too_many_arguments)]
    async fn preprocess<T>(
        &self,
        creator: &T,
        executable: &Path,
        parsed_args: &ParsedArguments,
        cwd: &Path,
        env_vars: &[(OsString, OsString)],
        may_dist: bool,
        rewrite_includes_only: bool,
        preprocessor_cache_mode: bool,
    ) -> Result<process::Output>
    where
        T: CommandCreatorSync,
    {
        let mut ignorable_whitespace_flags = if preprocessor_cache_mode {
            vec![]
        } else {
            vec!["-P".to_string()]
        };

        // Clang 14 and later support -fminimize-whitespace, which normalizes away non-semantic whitespace which in turn increases cache hit rate.
        if self.is_minversion(14) {
            ignorable_whitespace_flags.push("-fminimize-whitespace".to_string())
        }

        gcc::preprocess(
            creator,
            executable,
            parsed_args,
            cwd,
            env_vars,
            may_dist,
            self.kind(),
            rewrite_includes_only,
            ignorable_whitespace_flags,
            language_to_clang_arg,
        )
        .await
    }

    fn generate_compile_commands<T>(
        &self,
        path_transformer: &mut dist::PathTransformer,
        executable: &Path,
        parsed_args: &ParsedArguments,
        cwd: &Path,
        env_vars: &[(OsString, OsString)],
        rewrite_includes_only: bool,
    ) -> Result<(
        Box<dyn CompileCommand<T>>,
        Option<dist::CompileCommand>,
        Cacheable,
    )>
    where
        T: CommandCreatorSync,
    {
        gcc::generate_compile_commands(
            path_transformer,
            executable,
            parsed_args,
            cwd,
            env_vars,
            self.kind(),
            rewrite_includes_only,
            language_to_clang_arg,
        )
        .map(|(command, dist_command, cacheable)| {
            (CCompileCommand::new(command), dist_command, cacheable)
        })
    }
}

pub fn language_to_clang_arg(lang: Language) -> Option<&'static str> {
    match lang {
        Language::C => Some("c"),
        Language::CHeader => Some("c-header"),
        Language::Cxx => Some("c++"),
        Language::CxxHeader => Some("c++-header"),
        Language::ObjectiveC => Some("objective-c"),
        Language::ObjectiveCxx => Some("objective-c++"),
<<<<<<< HEAD
=======
        Language::ObjectiveCxxHeader => Some("objective-c++-header"),
>>>>>>> 4a1e674e
        Language::Cuda => Some("cuda"),
        Language::Ptx => None,
        Language::Cubin => None,
        Language::Rust => None, // Let the compiler decide
        Language::Hip => Some("hip"),
        Language::GenericHeader => None, // Let the compiler decide
    }
}

counted_array!(pub static ARGS: [ArgInfo<gcc::ArgData>; _] = [
    take_arg!("--dependent-lib", OsString, Concatenated('='), PassThrough),
    take_arg!("--hip-device-lib-path", PathBuf, Concatenated('='), PassThroughPath),
    take_arg!("--hip-path", PathBuf, Concatenated('='), PassThroughPath),
    take_arg!("--rocm-path", PathBuf, Concatenated('='), PassThroughPath),
    take_arg!("--serialize-diagnostics", OsString, Separated, PassThrough),
    take_arg!("--target", OsString, Separated, PassThrough),
    // Note: for clang we must override the dep options from gcc.rs with `CanBeSeparated`.
    take_arg!("-MF", PathBuf, CanBeSeparated, DepArgumentPath),
    take_arg!("-MQ", OsString, CanBeSeparated, DepTarget),
    take_arg!("-MT", OsString, CanBeSeparated, DepTarget),
    take_arg!("-Xclang", OsString, Separated, XClang),
    take_arg!("-add-plugin", OsString, Separated, PassThrough),
    take_arg!("-debug-info-kind", OsString, Concatenated('='), PassThrough),
    take_arg!("-dependency-file", PathBuf, Separated, DepArgumentPath),
    flag!("-emit-pch", PassThroughFlag),
    flag!("-fcolor-diagnostics", DiagnosticsColorFlag),
    flag!("-fcxx-modules", TooHardFlag),
    take_arg!("-fdebug-compilation-dir", OsString, Separated, PassThrough),
    take_arg!("-fembed-offload-object", PathBuf, Concatenated('='), ExtraHashFile),
    flag!("-fmodules", TooHardFlag),
    flag!("-fno-color-diagnostics", NoDiagnosticsColorFlag),
    flag!("-fno-pch-timestamp", PassThroughFlag),
    flag!("-fno-profile-instr-generate", TooHardFlag),
    flag!("-fno-profile-instr-use", TooHardFlag),
    take_arg!("-fplugin", PathBuf, CanBeConcatenated('='), ExtraHashFile),
    flag!("-fprofile-instr-generate", ProfileGenerate),
    // Note: the PathBuf argument is optional
    take_arg!("-fprofile-instr-use", PathBuf, Concatenated('='), ClangProfileUse),
    // Note: this overrides the -fprofile-use option in gcc.rs.
    take_arg!("-fprofile-use", PathBuf, Concatenated('='), ClangProfileUse),
    take_arg!("-fsanitize-blacklist", PathBuf, Concatenated('='), ExtraHashFile),
    flag!("-fuse-ctor-homing", PassThroughFlag),
    take_arg!("-gcc-toolchain", OsString, Separated, PassThrough),
    flag!("-gcodeview", PassThroughFlag),
    take_arg!("-include-pch", PathBuf, CanBeSeparated, PreprocessorArgumentPath),
    take_arg!("-load", PathBuf, Separated, ExtraHashFile),
    take_arg!("-mllvm", OsString, Separated, PassThrough),
    flag!("-no-opaque-pointers", PreprocessorArgumentFlag),
    take_arg!("-plugin-arg", OsString, Concatenated('-'), PassThrough),
    take_arg!("-target", OsString, Separated, PassThrough),
    flag!("-verify", PreprocessorArgumentFlag),
    take_arg!("/winsysroot", PathBuf, CanBeSeparated, PassThroughPath),
]);

// Maps the `-fprofile-use` argument to the actual path of the
// .profdata file Clang will try to use.
pub(crate) fn resolve_profile_use_path(arg: &Path, cwd: &Path) -> PathBuf {
    // Note that `arg` might be empty (if no argument was given to
    // -fprofile-use), in which case `path` will be `cwd` after
    // the next statement and "./default.profdata" at the end of the
    // block. This matches Clang's behavior for when no argument is
    // given.
    let mut path = cwd.join(arg);

    assert!(!arg.as_os_str().is_empty() || path == cwd);

    // Clang allows specifying a directory here, in which case it
    // will look for the file `default.profdata` in that directory.
    if path.is_dir() {
        path.push("default.profdata");
    }

    path
}

#[cfg(test)]
mod test {
    use super::*;
    use crate::compiler::gcc;
    use crate::compiler::*;
    use crate::mock_command::*;
    use crate::test::utils::*;
    use std::collections::HashMap;
    use std::future::Future;
    use std::path::PathBuf;

    fn parse_arguments_(arguments: Vec<String>) -> CompilerArguments<ParsedArguments> {
        let arguments = arguments.iter().map(OsString::from).collect::<Vec<_>>();
        Clang {
            clangplusplus: false,
            is_appleclang: false,
            version: None,
        }
        .parse_arguments(&arguments, &std::env::current_dir().unwrap())
    }

    macro_rules! parses {
        ( $( $s:expr ),* ) => {
            match parse_arguments_(vec![ $( $s.to_string(), )* ]) {
                CompilerArguments::Ok(a) => a,
                o => panic!("Got unexpected parse result: {:?}", o),
            }
        }
    }

    #[test]
    fn test_is_minversion() {
        assert!(Clang {
            clangplusplus: false,
            is_appleclang: false,
            version: Some("\"Ubuntu Clang 14.0.0\"".to_string()),
        }
        .is_minversion(14));
        assert!(!Clang {
            clangplusplus: false,
            is_appleclang: false,
            version: Some("\"Ubuntu Clang 13.0.0\"".to_string()),
        }
        .is_minversion(14));
        assert!(Clang {
            clangplusplus: false,
            is_appleclang: false,
            version: Some("\"FreeBSD Clang 14.0.5 (https://github.com/llvm/llvm-project.git llvmorg-14.0.5-0-gc12386ae247c)\"".to_string()),
        }.is_minversion(14));
        assert!(!Clang {
            clangplusplus: false,
            is_appleclang: false,
            version: Some("\"FreeBSD Clang 13.0.0 (git@github.com:llvm/llvm-project.git llvmorg-13.0.0-0-gd7b669b3a303)\"".to_string()),
        }.is_minversion(14));

        assert!(!Clang {
            clangplusplus: false,
            is_appleclang: true,
            version: Some("\"FreeBSD Clang 14.0.5 (https://github.com/llvm/llvm-project.git llvmorg-14.0.5-0-gc12386ae247c)\"".to_string()),
        }.is_minversion(14)); // is_appleclang wins
    }

    #[test]
    fn test_parse_arguments_simple() {
        let a = parses!("-c", "foo.c", "-o", "foo.o");
        assert_eq!(Some("foo.c"), a.input.to_str());
        assert_eq!(Language::C, a.language);
        assert_map_contains!(
            a.outputs,
            (
                "obj",
                ArtifactDescriptor {
                    path: PathBuf::from("foo.o"),
                    optional: false
                }
            )
        );
        assert!(a.preprocessor_args.is_empty());
        assert!(a.common_args.is_empty());
    }

    #[test]
    fn test_parse_arguments_values() {
        let a = parses!(
            "-c",
            "foo.cxx",
            "-arch",
            "xyz",
            "-fabc",
            "-I",
            "include",
            "-o",
            "foo.o",
            "-include",
            "file",
            "/winsysroot../some/dir"
        );
        assert_eq!(Some("foo.cxx"), a.input.to_str());
        assert_eq!(Language::Cxx, a.language);
        assert_map_contains!(
            a.outputs,
            (
                "obj",
                ArtifactDescriptor {
                    path: PathBuf::from("foo.o"),
                    optional: false
                }
            )
        );
        assert_eq!(ovec!["-Iinclude", "-include", "file"], a.preprocessor_args);
        assert_eq!(ovec!["-fabc", "/winsysroot", "../some/dir"], a.common_args);
        assert_eq!(ovec!["-arch", "xyz"], a.arch_args);
    }

    #[test]
    fn test_parse_arguments_cuda() {
        let a = parses!("-c", "foo.cu", "-o", "foo.o");
        assert_eq!(Some("foo.cu"), a.input.to_str());
        assert_eq!(Language::Cuda, a.language);
        assert_map_contains!(
            a.outputs,
            (
                "obj",
                ArtifactDescriptor {
                    path: PathBuf::from("foo.o"),
                    optional: false
                }
            )
        );
        assert!(a.preprocessor_args.is_empty());
        assert!(a.common_args.is_empty());
    }

    #[test]
    fn test_parse_arguments_cuda_flags() {
        let a = parses!(
            "-c",
            "foo.cpp",
            "-x",
            "cuda",
            "--cuda-gpu-arch=sm_50",
            "-o",
            "foo.o"
        );
        assert_eq!(Some("foo.cpp"), a.input.to_str());
        assert_eq!(Language::Cuda, a.language);
        assert_map_contains!(
            a.outputs,
            (
                "obj",
                ArtifactDescriptor {
                    path: PathBuf::from("foo.o"),
                    optional: false
                }
            )
        );
        assert!(a.preprocessor_args.is_empty());
        assert_eq!(ovec!["--cuda-gpu-arch=sm_50"], a.common_args);

        let b = parses!(
            "-c",
            "foo.cpp",
            "-x",
            "cu",
            "--cuda-gpu-arch=sm_50",
            "--no-cuda-include-ptx=sm_50",
            "-o",
            "foo.o"
        );
        assert_eq!(Some("foo.cpp"), b.input.to_str());
        assert_eq!(Language::Cuda, b.language);
        assert_map_contains!(
            b.outputs,
            (
                "obj",
                ArtifactDescriptor {
                    path: PathBuf::from("foo.o"),
                    optional: false
                }
            )
        );
        assert!(b.preprocessor_args.is_empty());
        assert_eq!(
            ovec!["--cuda-gpu-arch=sm_50", "--no-cuda-include-ptx=sm_50"],
            b.common_args
        );
    }

    #[test]
    fn test_parse_arguments_hip() {
        let a = parses!("-c", "foo.hip", "-o", "foo.o");
        assert_eq!(Some("foo.hip"), a.input.to_str());
        assert_eq!(Language::Hip, a.language);
        assert_map_contains!(
            a.outputs,
            (
                "obj",
                ArtifactDescriptor {
                    path: PathBuf::from("foo.o"),
                    optional: false
                }
            )
        );
        assert!(a.preprocessor_args.is_empty());
        assert!(a.common_args.is_empty());
    }

    #[test]
    fn test_parse_arguments_hip_flags() {
        let a = parses!(
            "-c",
            "foo.cpp",
            "-x",
            "hip",
            "--offload-arch=gfx900",
            "-o",
            "foo.o"
        );
        assert_eq!(Some("foo.cpp"), a.input.to_str());
        assert_eq!(Language::Hip, a.language);
        assert_map_contains!(
            a.outputs,
            (
                "obj",
                ArtifactDescriptor {
                    path: PathBuf::from("foo.o"),
                    optional: false
                }
            )
        );
        assert!(a.preprocessor_args.is_empty());
        assert_eq!(ovec!["--offload-arch=gfx900"], a.common_args);

        let b = parses!(
            "-c",
            "foo.cpp",
            "-x",
            "hip",
            "--offload-arch=gfx900",
            "-o",
            "foo.o"
        );
        assert_eq!(Some("foo.cpp"), b.input.to_str());
        assert_eq!(Language::Hip, b.language);
        assert_map_contains!(
            b.outputs,
            (
                "obj",
                ArtifactDescriptor {
                    path: PathBuf::from("foo.o"),
                    optional: false
                }
            )
        );
        assert!(b.preprocessor_args.is_empty());
        assert_eq!(ovec!["--offload-arch=gfx900"], b.common_args);
    }

    #[test]
    fn test_parse_arguments_hip_paths() {
        let a = parses!(
            "-c",
            "foo.cpp",
            "-x",
            "hip",
            "--offload-arch=gfx900",
            "-o",
            "foo.o",
            "--hip-path=/usr"
        );
        assert_eq!(Some("foo.cpp"), a.input.to_str());
        assert_eq!(Language::Hip, a.language);
        assert_map_contains!(
            a.outputs,
            (
                "obj",
                ArtifactDescriptor {
                    path: PathBuf::from("foo.o"),
                    optional: false
                }
            )
        );
        assert!(a.preprocessor_args.is_empty());
        assert_eq!(
            ovec!["--offload-arch=gfx900", "--hip-path=/usr"],
            a.common_args
        );

        let b = parses!(
            "-c",
            "foo.cpp",
            "-x",
            "hip",
            "--offload-arch=gfx900",
            "-o",
            "foo.o",
            "--hip-device-lib-path=/usr/lib64/amdgcn/bitcode"
        );
        assert_eq!(Some("foo.cpp"), b.input.to_str());
        assert_eq!(Language::Hip, b.language);
        assert_map_contains!(
            b.outputs,
            (
                "obj",
                ArtifactDescriptor {
                    path: PathBuf::from("foo.o"),
                    optional: false
                }
            )
        );
        assert!(b.preprocessor_args.is_empty());
        assert_eq!(
            ovec![
                "--offload-arch=gfx900",
                "--hip-device-lib-path=/usr/lib64/amdgcn/bitcode"
            ],
            b.common_args
        );
    }

    #[test]
    fn test_dependent_lib() {
        let a = parses!(
            "-c",
            "foo.c",
            "-o",
            "foo.o",
            "-Xclang",
            "--dependent-lib=msvcrt"
        );
        assert_eq!(Some("foo.c"), a.input.to_str());
        assert_eq!(Language::C, a.language);
        assert_map_contains!(
            a.outputs,
            (
                "obj",
                ArtifactDescriptor {
                    path: PathBuf::from("foo.o"),
                    optional: false
                }
            )
        );
        assert_eq!(ovec!["-Xclang", "--dependent-lib=msvcrt"], a.common_args);
    }

    #[test]
    fn test_parse_arguments_others() {
        parses!("-c", "foo.c", "-B", "somewhere", "-o", "foo.o");
        parses!(
            "-c",
            "foo.c",
            "-target",
            "x86_64-apple-darwin11",
            "-o",
            "foo.o"
        );
        parses!("-c", "foo.c", "-gcc-toolchain", "somewhere", "-o", "foo.o");
    }

    #[test]
    fn test_gcodeview() {
        parses!("-c", "foo.c", "-o", "foo.o", "-Xclang", "-gcodeview");
    }

    #[test]
    fn test_emit_pch() {
        let a = parses!(
            "-Xclang",
            "-emit-pch",
            "-Xclang",
            "-include",
            "-Xclang",
            "pch.hxx",
            "-x",
            "c++-header",
            "-o",
            "pch.hxx.pch",
            "-c",
            "pch.hxx.cxx"
        );
        assert_eq!(Some("pch.hxx.cxx"), a.input.to_str());
        assert_eq!(Language::CxxHeader, a.language);
        assert_map_contains!(
            a.outputs,
            (
                "obj",
                ArtifactDescriptor {
                    path: PathBuf::from("pch.hxx.pch"),
                    optional: false
                }
            )
        );
        println!("{:?}", a);
        assert_eq!(
            ovec!["-Xclang", "-include", "-Xclang", "pch.hxx"],
            a.preprocessor_args
        );
        assert_eq!(ovec!["-Xclang", "-emit-pch"], a.common_args)
    }

    #[test]
    fn test_parse_clang_short_dependency_arguments_can_be_separated() {
        let args = vec!["-MF", "-MT", "-MQ"];
        let formats = vec![
            "foo.c.d",
            "\"foo.c.d\"",
            "=foo.c.d",
            "./foo.c.d",
            "/somewhere/foo.c.d",
        ];

        for arg in args {
            for format in &formats {
                let parsed_separated = parses!("-c", "foo.c", "-MD", arg, format);
                let parsed = parses!("-c", "foo.c", "-MD", format!("{arg}{format}"));
                assert_eq!(parsed.dependency_args, parsed_separated.dependency_args);
            }
        }
    }

    #[test]
    fn test_parse_arguments_clangmodules() {
        assert_eq!(
            CompilerArguments::CannotCache("-fcxx-modules", None),
            parse_arguments_(stringvec!["-c", "foo.c", "-fcxx-modules", "-o", "foo.o"])
        );
        assert_eq!(
            CompilerArguments::CannotCache("-fmodules", None),
            parse_arguments_(stringvec!["-c", "foo.c", "-fmodules", "-o", "foo.o"])
        );
    }

    #[test]
    fn test_parse_xclang_invalid() {
        assert_eq!(
            CompilerArguments::CannotCache(
                "Can't handle Raw arguments with -Xclang",
                Some("broken".to_string())
            ),
            parse_arguments_(stringvec![
                "-c", "foo.c", "-o", "foo.o", "-Xclang", "broken"
            ])
        );
        assert_eq!(
            CompilerArguments::CannotCache(
                "Can't handle UnknownFlag arguments with -Xclang",
                Some("-broken".to_string())
            ),
            parse_arguments_(stringvec![
                "-c", "foo.c", "-o", "foo.o", "-Xclang", "-broken"
            ])
        );
        assert_eq!(
            CompilerArguments::CannotCache(
                "argument parse",
                Some("Unexpected end of args".to_string())
            ),
            parse_arguments_(stringvec!["-c", "foo.c", "-o", "foo.o", "-Xclang", "-load"])
        );
    }

    #[test]
    fn test_parse_xclang_load() {
        let a = parses!(
            "-c",
            "foo.c",
            "-o",
            "foo.o",
            "-Xclang",
            "-load",
            "-Xclang",
            "plugin.so"
        );
        println!("A {:#?}", a);
        assert_eq!(
            ovec!["-Xclang", "-load", "-Xclang", "plugin.so"],
            a.common_args
        );
        assert_eq!(
            ovec![std::env::current_dir().unwrap().join("plugin.so")],
            a.extra_hash_files
        );
    }

    #[test]
    fn test_parse_xclang_add_plugin() {
        let a = parses!(
            "-c",
            "foo.c",
            "-o",
            "foo.o",
            "-Xclang",
            "-add-plugin",
            "-Xclang",
            "foo"
        );
        assert_eq!(
            ovec!["-Xclang", "-add-plugin", "-Xclang", "foo"],
            a.common_args
        );
    }

    #[test]
    fn test_parse_xclang_llvm_stuff() {
        let a = parses!(
            "-c",
            "foo.c",
            "-o",
            "foo.o",
            "-Xclang",
            "-mllvm",
            "-Xclang",
            "-instcombine-lower-dbg-declare=0",
            "-Xclang",
            "-debug-info-kind=constructor"
        );
        assert_eq!(
            ovec![
                "-Xclang",
                "-mllvm",
                "-Xclang",
                "-instcombine-lower-dbg-declare=0",
                "-Xclang",
                "-debug-info-kind=constructor"
            ],
            a.common_args
        );
    }

    #[test]
    fn test_parse_xclang_plugin_arg_blink_gc_plugin() {
        let a = parses!(
            "-c",
            "foo.c",
            "-o",
            "foo.o",
            "-Xclang",
            "-add-plugin",
            "-Xclang",
            "blink-gc-plugin",
            "-Xclang",
            "-plugin-arg-blink-gc-plugin",
            "-Xclang",
            "no-members-in-stack-allocated"
        );
        assert_eq!(
            ovec![
                "-Xclang",
                "-add-plugin",
                "-Xclang",
                "blink-gc-plugin",
                "-Xclang",
                "-plugin-arg-blink-gc-plugin",
                "-Xclang",
                "no-members-in-stack-allocated"
            ],
            a.common_args
        );
    }

    #[test]
    fn test_parse_xclang_plugin_arg_find_bad_constructs() {
        let a = parses!(
            "-c",
            "foo.c",
            "-o",
            "foo.o",
            "-Xclang",
            "-add-plugin",
            "-Xclang",
            "find-bad-constructs",
            "-Xclang",
            "-plugin-arg-find-bad-constructs",
            "-Xclang",
            "check-ipc"
        );
        assert_eq!(
            ovec![
                "-Xclang",
                "-add-plugin",
                "-Xclang",
                "find-bad-constructs",
                "-Xclang",
                "-plugin-arg-find-bad-constructs",
                "-Xclang",
                "check-ipc"
            ],
            a.common_args
        );
    }

    #[test]
    fn test_parse_xclang_verify() {
        let a = parses!("-c", "foo.c", "-o", "foo.o", "-Xclang", "-verify");
        assert_eq!(ovec!["-Xclang", "-verify"], a.preprocessor_args);
    }

    #[test]
    fn test_parse_xclang_no_opaque_pointers() {
        let a = parses!(
            "-c",
            "foo.c",
            "-o",
            "foo.o",
            "-Xclang",
            "-no-opaque-pointers"
        );
        assert_eq!(ovec!["-Xclang", "-no-opaque-pointers"], a.preprocessor_args);
    }

    #[test]
    fn test_parse_xclang_fno_pch_timestamp() {
        let a = parses!(
            "-c",
            "foo.c",
            "-o",
            "foo.o",
            "-Xclang",
            "-fno-pch-timestamp"
        );
        assert_eq!(ovec!["-Xclang", "-fno-pch-timestamp"], a.common_args);
    }

    #[test]
    fn test_parse_xclang_use_ctor_homing() {
        let a = parses!("-c", "foo.c", "-o", "foo.o", "-Xclang", "-fuse-ctor-homing");
        assert_eq!(ovec!["-Xclang", "-fuse-ctor-homing"], a.common_args);
    }

    #[test]
    fn test_parse_fplugin() {
        let a = parses!("-c", "foo.c", "-o", "foo.o", "-fplugin", "plugin.so");
        println!("A {:#?}", a);
        assert_eq!(ovec!["-fplugin", "plugin.so"], a.common_args);
        assert_eq!(
            ovec![std::env::current_dir().unwrap().join("plugin.so")],
            a.extra_hash_files
        );
    }

    #[test]
    fn test_parse_fsanitize_blacklist() {
        let a = parses!(
            "-c",
            "foo.c",
            "-o",
            "foo.o",
            "-fsanitize-blacklist=list.txt"
        );
        assert_eq!(ovec!["-fsanitize-blacklist=list.txt"], a.common_args);
        assert_eq!(
            ovec![std::env::current_dir().unwrap().join("list.txt")],
            a.extra_hash_files
        );
    }

    #[test]
    fn test_parse_color_diags() {
        let a = parses!("-c", "foo.c", "-o", "foo.o", "-fcolor-diagnostics");
        assert_eq!(a.color_mode, ColorMode::On);

        let a = parses!("-c", "foo.c", "-o", "foo.o", "-fno-color-diagnostics");
        assert_eq!(a.color_mode, ColorMode::Off);

        let a = parses!("-c", "foo.c", "-o", "foo.o");
        assert_eq!(a.color_mode, ColorMode::Auto);
    }

    #[test]
    fn test_parse_arguments_profile_instr_use() {
        let a = parses!(
            "-c",
            "foo.c",
            "-o",
            "foo.o",
            "-fprofile-instr-use=foo.profdata"
        );
        assert_eq!(ovec!["-fprofile-instr-use=foo.profdata"], a.common_args);
        assert_eq!(
            ovec![std::env::current_dir().unwrap().join("foo.profdata")],
            a.extra_hash_files
        );
    }

    #[test]
    fn test_parse_arguments_profile_use() {
        let a = parses!("-c", "foo.c", "-o", "foo.o", "-fprofile-use=xyz.profdata");

        assert_eq!(ovec!["-fprofile-use=xyz.profdata"], a.common_args);
        assert_eq!(
            ovec![std::env::current_dir().unwrap().join("xyz.profdata")],
            a.extra_hash_files
        );
    }

    #[test]
    fn test_parse_arguments_profile_use_with_directory() {
        let a = parses!("-c", "foo.c", "-o", "foo.o", "-fprofile-use=.");

        assert_eq!(ovec!["-fprofile-use=."], a.common_args);
        assert_eq!(
            ovec![std::env::current_dir().unwrap().join("default.profdata")],
            a.extra_hash_files
        );
    }

    #[test]
    fn test_parse_arguments_profile_use_with_no_argument() {
        let a = parses!("-c", "foo.c", "-o", "foo.o", "-fprofile-use");

        assert_eq!(ovec!["-fprofile-use"], a.common_args);
        assert_eq!(
            ovec![std::env::current_dir().unwrap().join("default.profdata")],
            a.extra_hash_files
        );
    }

    #[test]
    fn test_parse_arguments_pgo_cancellation() {
        assert_eq!(
            CompilerArguments::CannotCache("-fno-profile-use", None),
            parse_arguments_(stringvec![
                "-c",
                "foo.c",
                "-o",
                "foo.o",
                "-fprofile-use",
                "-fno-profile-use"
            ])
        );

        assert_eq!(
            CompilerArguments::CannotCache("-fno-profile-instr-use", None),
            parse_arguments_(stringvec![
                "-c",
                "foo.c",
                "-o",
                "foo.o",
                "-fprofile-instr-use",
                "-fno-profile-instr-use"
            ])
        );

        assert_eq!(
            CompilerArguments::CannotCache("-fno-profile-generate", None),
            parse_arguments_(stringvec![
                "-c",
                "foo.c",
                "-o",
                "foo.o",
                "-fprofile-generate",
                "-fno-profile-generate"
            ])
        );

        assert_eq!(
            CompilerArguments::CannotCache("-fno-profile-instr-generate", None),
            parse_arguments_(stringvec![
                "-c",
                "foo.c",
                "-o",
                "foo.o",
                "-fprofile-instr-generate",
                "-fno-profile-instr-generate"
            ])
        );
    }
}<|MERGE_RESOLUTION|>--- conflicted
+++ resolved
@@ -185,10 +185,7 @@
         Language::CxxHeader => Some("c++-header"),
         Language::ObjectiveC => Some("objective-c"),
         Language::ObjectiveCxx => Some("objective-c++"),
-<<<<<<< HEAD
-=======
         Language::ObjectiveCxxHeader => Some("objective-c++-header"),
->>>>>>> 4a1e674e
         Language::Cuda => Some("cuda"),
         Language::Ptx => None,
         Language::Cubin => None,

// Copyright 2016 Mozilla Foundation
//
// Licensed under the Apache License, Version 2.0 (the "License");
// you may not use this file except in compliance with the License.
// You may obtain a copy of the License at
//
//     http://www.apache.org/licenses/LICENSE-2.0
//
// Unless required by applicable law or agreed to in writing, software
// distributed under the License is distributed on an "AS IS" BASIS,
// WITHOUT WARRANTIES OR CONDITIONS OF ANY KIND, either express or implied.
// See the License for the specific language governing permissions and
// limitations under the License.

use crate::cache::CacheMode;
use directories::ProjectDirs;
use fs::File;
use fs_err as fs;
use once_cell::sync::Lazy;
#[cfg(any(feature = "dist-client", feature = "dist-server"))]
use serde::ser::Serializer;
use serde::{
    de::{DeserializeOwned, Deserializer},
    Deserialize, Serialize,
};
#[cfg(test)]
use serial_test::serial;
use std::collections::HashMap;
use std::env;
use std::io::{Read, Write};
use std::path::{Path, PathBuf};
use std::result::Result as StdResult;
use std::str::FromStr;
use std::sync::Mutex;

pub use crate::cache::PreprocessorCacheModeConfig;
use crate::errors::*;

static CACHED_CONFIG_PATH: Lazy<PathBuf> = Lazy::new(CachedConfig::file_config_path);
static CACHED_CONFIG: Mutex<Option<CachedFileConfig>> = Mutex::new(None);

const ORGANIZATION: &str = "Mozilla";
const APP_NAME: &str = "sccache";
const DIST_APP_NAME: &str = "sccache-dist-client";
const TEN_GIGS: u64 = 10 * 1024 * 1024 * 1024;

const MOZILLA_OAUTH_PKCE_CLIENT_ID: &str = "F1VVD6nRTckSVrviMRaOdLBWIk1AvHYo";
// The sccache audience is an API set up in auth0 for sccache to allow 7 day expiry,
// the openid scope allows us to query the auth0 /userinfo endpoint which contains
// group information due to Mozilla rules.
const MOZILLA_OAUTH_PKCE_AUTH_URL: &str =
    "https://auth.mozilla.auth0.com/authorize?audience=sccache&scope=openid%20profile";
const MOZILLA_OAUTH_PKCE_TOKEN_URL: &str = "https://auth.mozilla.auth0.com/oauth/token";

pub const INSECURE_DIST_CLIENT_TOKEN: &str = "dangerously_insecure_client";

// Unfortunately this means that nothing else can use the sccache cache dir as
// this top level directory is used directly to store sccache cached objects...
pub fn default_disk_cache_dir() -> PathBuf {
    ProjectDirs::from("", ORGANIZATION, APP_NAME)
        .expect("Unable to retrieve disk cache directory")
        .cache_dir()
        .to_owned()
}
// ...whereas subdirectories are used of this one
pub fn default_dist_cache_dir() -> PathBuf {
    ProjectDirs::from("", ORGANIZATION, DIST_APP_NAME)
        .expect("Unable to retrieve dist cache directory")
        .cache_dir()
        .to_owned()
}

fn default_disk_cache_size() -> u64 {
    TEN_GIGS
}
fn default_toolchain_cache_size() -> u64 {
    TEN_GIGS
}

pub fn parse_size(val: &str) -> Option<u64> {
    let multiplier = match val.chars().last() {
        Some('K') => 1024,
        Some('M') => 1024 * 1024,
        Some('G') => 1024 * 1024 * 1024,
        Some('T') => 1024 * 1024 * 1024 * 1024,
        _ => 1,
    };
    let val = if multiplier > 1 && !val.is_empty() {
        val.split_at(val.len() - 1).0
    } else {
        val
    };
    u64::from_str(val).ok().map(|size| size * multiplier)
}

#[cfg(any(feature = "dist-client", feature = "dist-server"))]
#[derive(Clone, Debug, PartialEq, Eq)]
pub struct HTTPUrl(reqwest::Url);
#[cfg(any(feature = "dist-client", feature = "dist-server"))]
impl Serialize for HTTPUrl {
    fn serialize<S>(&self, serializer: S) -> StdResult<S::Ok, S::Error>
    where
        S: Serializer,
    {
        serializer.serialize_str(self.0.as_str())
    }
}
#[cfg(any(feature = "dist-client", feature = "dist-server"))]
impl<'a> Deserialize<'a> for HTTPUrl {
    fn deserialize<D>(deserializer: D) -> StdResult<Self, D::Error>
    where
        D: Deserializer<'a>,
    {
        use serde::de::Error;
        let helper: String = Deserialize::deserialize(deserializer)?;
        let url = parse_http_url(&helper).map_err(D::Error::custom)?;
        Ok(HTTPUrl(url))
    }
}
#[cfg(any(feature = "dist-client", feature = "dist-server"))]
fn parse_http_url(url: &str) -> Result<reqwest::Url> {
    use std::net::SocketAddr;
    let url = if let Ok(sa) = url.parse::<SocketAddr>() {
        warn!("Url {} has no scheme, assuming http", url);
        reqwest::Url::parse(&format!("http://{}", sa))
    } else {
        reqwest::Url::parse(url)
    }?;
    if url.scheme() != "http" && url.scheme() != "https" {
        bail!("url not http or https")
    }
    // TODO: relative url handling just hasn't been implemented and tested
    if url.path() != "/" {
        bail!("url has a relative path (currently unsupported)")
    }
    Ok(url)
}
#[cfg(any(feature = "dist-client", feature = "dist-server"))]
impl HTTPUrl {
    pub fn from_url(u: reqwest::Url) -> Self {
        HTTPUrl(u)
    }
    pub fn to_url(&self) -> reqwest::Url {
        self.0.clone()
    }
}

#[derive(Clone, Debug, PartialEq, Eq, Serialize, Deserialize)]
#[serde(deny_unknown_fields)]
pub struct AzureCacheConfig {
    pub connection_string: String,
    pub container: String,
    pub key_prefix: String,
}

#[derive(Clone, Debug, PartialEq, Eq, Serialize, Deserialize)]
#[serde(deny_unknown_fields)]
#[serde(default)]
pub struct DiskCacheConfig {
    pub dir: PathBuf,
    // TODO: use deserialize_with to allow human-readable sizes in toml
    pub size: u64,
    pub preprocessor_cache_mode: PreprocessorCacheModeConfig,
    pub rw_mode: CacheModeConfig,
}

impl Default for DiskCacheConfig {
    fn default() -> Self {
        DiskCacheConfig {
            dir: default_disk_cache_dir(),
            size: default_disk_cache_size(),
            preprocessor_cache_mode: PreprocessorCacheModeConfig::activated(),
            rw_mode: CacheModeConfig::ReadWrite,
        }
    }
}

#[derive(Copy, Clone, Debug, PartialEq, Eq, Serialize, Deserialize)]
#[serde(deny_unknown_fields)]
pub enum CacheModeConfig {
    #[serde(rename = "READ_ONLY")]
    ReadOnly,
    #[serde(rename = "READ_WRITE")]
    ReadWrite,
}

impl From<CacheModeConfig> for CacheMode {
    fn from(value: CacheModeConfig) -> Self {
        match value {
            CacheModeConfig::ReadOnly => CacheMode::ReadOnly,
            CacheModeConfig::ReadWrite => CacheMode::ReadWrite,
        }
    }
}

#[derive(Clone, Debug, PartialEq, Eq, Serialize, Deserialize)]
#[serde(deny_unknown_fields)]
pub struct GCSCacheConfig {
    pub bucket: String,
    pub key_prefix: String,
    pub cred_path: Option<String>,
    pub service_account: Option<String>,
    pub rw_mode: CacheModeConfig,
    pub credential_url: Option<String>,
}

#[derive(Clone, Debug, PartialEq, Eq, Serialize, Deserialize)]
#[serde(deny_unknown_fields)]
pub struct GHACacheConfig {
    pub enabled: bool,
    /// Version for gha cache is a namespace. By setting different versions,
    /// we can avoid mixed caches.
    pub version: String,
}

/// Memcached's default value of expiration is 10800s (3 hours), which is too
/// short for use case of sccache.
///
/// We increase the default expiration to 86400s (1 day) to balance between
/// memory consumpation and cache hit rate.
///
/// Please change this value freely if we have a better choice.
const DEFAULT_MEMCACHED_CACHE_EXPIRATION: u32 = 86400;

fn default_memcached_cache_expiration() -> u32 {
    DEFAULT_MEMCACHED_CACHE_EXPIRATION
}

#[derive(Clone, Debug, PartialEq, Eq, Serialize, Deserialize, Default)]
#[serde(deny_unknown_fields)]
pub struct MemcachedCacheConfig {
    #[serde(alias = "endpoint")]
    pub url: String,

    /// Username to authenticate with.
    pub username: Option<String>,

    /// Password to authenticate with.
    pub password: Option<String>,

    /// the expiration time in seconds.
    ///
    /// Default to 24 hours (86400)
    /// Up to 30 days (2592000)
    #[serde(default = "default_memcached_cache_expiration")]
    pub expiration: u32,

    #[serde(default)]
    pub key_prefix: String,
}

/// redis has no default TTL - all caches live forever
///
/// We keep the TTL as 0 here as redis does
///
/// Please change this value freely if we have a better choice.
const DEFAULT_REDIS_CACHE_TTL: u64 = 0;
pub const DEFAULT_REDIS_DB: u32 = 0;
#[derive(Clone, Debug, PartialEq, Eq, Serialize, Deserialize, Default)]
#[serde(deny_unknown_fields)]
pub struct RedisCacheConfig {
    /// The single-node redis endpoint.
    /// Mutually exclusive with `cluster_endpoints`.
    pub endpoint: Option<String>,

    /// The redis cluster endpoints.
    /// Mutually exclusive with `endpoint`.
    pub cluster_endpoints: Option<String>,

    /// Username to authenticate with.
    pub username: Option<String>,

    /// Password to authenticate with.
    pub password: Option<String>,

    /// The redis URL.
    /// Deprecated in favor of `endpoint`.
    pub url: Option<String>,

    /// the db number to use
    ///
    /// Default to 0
    #[serde(default)]
    pub db: u32,

    /// the ttl (expiration) time in seconds.
    ///
    /// Default to infinity (0)
    #[serde(default, alias = "expiration")]
    pub ttl: u64,

    #[serde(default)]
    pub key_prefix: String,
}

#[derive(Clone, Debug, PartialEq, Eq, Serialize, Deserialize)]
#[serde(deny_unknown_fields)]
pub struct WebdavCacheConfig {
    pub endpoint: String,
    #[serde(default)]
    pub key_prefix: String,
    pub username: Option<String>,
    pub password: Option<String>,
    pub token: Option<String>,
}

#[derive(Clone, Debug, PartialEq, Eq, Serialize, Deserialize)]
#[serde(deny_unknown_fields)]
pub struct S3CacheConfig {
    pub bucket: String,
    pub region: Option<String>,
    #[serde(default)]
    pub key_prefix: String,
    pub no_credentials: bool,
    pub endpoint: Option<String>,
    pub use_ssl: Option<bool>,
    pub server_side_encryption: Option<bool>,
}

#[derive(Clone, Debug, PartialEq, Eq, Serialize, Deserialize)]
#[serde(deny_unknown_fields)]
pub struct OSSCacheConfig {
    pub bucket: String,
    #[serde(default)]
    pub key_prefix: String,
    pub endpoint: Option<String>,
    pub no_credentials: bool,
}

#[derive(Clone, Debug, PartialEq, Eq)]
pub enum CacheType {
    Azure(AzureCacheConfig),
    GCS(GCSCacheConfig),
    GHA(GHACacheConfig),
    Memcached(MemcachedCacheConfig),
    Redis(RedisCacheConfig),
    S3(S3CacheConfig),
    Webdav(WebdavCacheConfig),
    OSS(OSSCacheConfig),
}

#[derive(Debug, Default, Serialize, Deserialize, PartialEq, Eq)]
#[serde(deny_unknown_fields)]
pub struct CacheConfigs {
    pub azure: Option<AzureCacheConfig>,
    pub disk: Option<DiskCacheConfig>,
    pub gcs: Option<GCSCacheConfig>,
    pub gha: Option<GHACacheConfig>,
    pub memcached: Option<MemcachedCacheConfig>,
    pub redis: Option<RedisCacheConfig>,
    pub s3: Option<S3CacheConfig>,
    pub webdav: Option<WebdavCacheConfig>,
    pub oss: Option<OSSCacheConfig>,
}

impl CacheConfigs {
    /// Return cache type in an arbitrary but
    /// consistent ordering
    fn into_fallback(self) -> (Option<CacheType>, DiskCacheConfig) {
        let CacheConfigs {
            azure,
            disk,
            gcs,
            gha,
            memcached,
            redis,
            s3,
            webdav,
            oss,
        } = self;

        let cache_type = s3
            .map(CacheType::S3)
            .or_else(|| redis.map(CacheType::Redis))
            .or_else(|| memcached.map(CacheType::Memcached))
            .or_else(|| gcs.map(CacheType::GCS))
            .or_else(|| gha.map(CacheType::GHA))
            .or_else(|| azure.map(CacheType::Azure))
            .or_else(|| webdav.map(CacheType::Webdav))
            .or_else(|| oss.map(CacheType::OSS));

        let fallback = disk.unwrap_or_default();

        (cache_type, fallback)
    }

    /// Override self with any existing fields from other
    fn merge(&mut self, other: Self) {
        let CacheConfigs {
            azure,
            disk,
            gcs,
            gha,
            memcached,
            redis,
            s3,
            webdav,
            oss,
        } = other;

        if azure.is_some() {
            self.azure = azure
        }
        if disk.is_some() {
            self.disk = disk
        }
        if gcs.is_some() {
            self.gcs = gcs
        }
        if gha.is_some() {
            self.gha = gha
        }
        if memcached.is_some() {
            self.memcached = memcached
        }
        if redis.is_some() {
            self.redis = redis
        }
        if s3.is_some() {
            self.s3 = s3
        }
        if webdav.is_some() {
            self.webdav = webdav
        }

        if oss.is_some() {
            self.oss = oss
        }
    }
}

impl From<CacheType> for CacheConfigs {
    fn from(cache_type: CacheType) -> Self {
        match cache_type {
            CacheType::Azure(opts) => Self {
                azure: Some(opts),
                ..Default::default()
            },
            CacheType::GCS(opts) => Self {
                gcs: Some(opts),
                ..Default::default()
            },
            CacheType::GHA(opts) => Self {
                gha: Some(opts),
                ..Default::default()
            },
            CacheType::Memcached(opts) => Self {
                memcached: Some(opts),
                ..Default::default()
            },
            CacheType::Redis(opts) => Self {
                redis: Some(opts),
                ..Default::default()
            },
            CacheType::S3(opts) => Self {
                s3: Some(opts),
                ..Default::default()
            },
            CacheType::Webdav(opts) => Self {
                webdav: Some(opts),
                ..Default::default()
            },
            CacheType::OSS(opts) => Self {
                oss: Some(opts),
                ..Default::default()
            },
        }
    }
}

#[derive(Clone, Debug, PartialEq, Eq, Serialize, Deserialize)]
#[serde(deny_unknown_fields)]
#[serde(tag = "type")]
pub enum DistToolchainConfig {
    #[serde(rename = "no_dist")]
    NoDist { compiler_executable: PathBuf },
    #[serde(rename = "path_override")]
    PathOverride {
        compiler_executable: PathBuf,
        archive: PathBuf,
        archive_compiler_executable: String,
    },
}

#[derive(Clone, Debug, PartialEq, Eq, Serialize)]
#[serde(tag = "type")]
pub enum DistAuth {
    #[serde(rename = "token")]
    Token { token: String },
    #[serde(rename = "oauth2_code_grant_pkce")]
    Oauth2CodeGrantPKCE {
        client_id: String,
        auth_url: String,
        token_url: String,
    },
    #[serde(rename = "oauth2_implicit")]
    Oauth2Implicit { client_id: String, auth_url: String },
}

// Convert a type = "mozilla" immediately into an actual oauth configuration
// https://github.com/serde-rs/serde/issues/595 could help if implemented
impl<'a> Deserialize<'a> for DistAuth {
    fn deserialize<D>(deserializer: D) -> StdResult<Self, D::Error>
    where
        D: Deserializer<'a>,
    {
        #[derive(Deserialize)]
        #[serde(deny_unknown_fields)]
        #[serde(tag = "type")]
        pub enum Helper {
            #[serde(rename = "token")]
            Token { token: String },
            #[serde(rename = "mozilla")]
            Mozilla,
            #[serde(rename = "oauth2_code_grant_pkce")]
            Oauth2CodeGrantPKCE {
                client_id: String,
                auth_url: String,
                token_url: String,
            },
            #[serde(rename = "oauth2_implicit")]
            Oauth2Implicit { client_id: String, auth_url: String },
        }

        let helper: Helper = Deserialize::deserialize(deserializer)?;

        Ok(match helper {
            Helper::Token { token } => DistAuth::Token { token },
            Helper::Mozilla => DistAuth::Oauth2CodeGrantPKCE {
                client_id: MOZILLA_OAUTH_PKCE_CLIENT_ID.to_owned(),
                auth_url: MOZILLA_OAUTH_PKCE_AUTH_URL.to_owned(),
                token_url: MOZILLA_OAUTH_PKCE_TOKEN_URL.to_owned(),
            },
            Helper::Oauth2CodeGrantPKCE {
                client_id,
                auth_url,
                token_url,
            } => DistAuth::Oauth2CodeGrantPKCE {
                client_id,
                auth_url,
                token_url,
            },
            Helper::Oauth2Implicit {
                client_id,
                auth_url,
            } => DistAuth::Oauth2Implicit {
                client_id,
                auth_url,
            },
        })
    }
}

impl Default for DistAuth {
    fn default() -> Self {
        DistAuth::Token {
            token: INSECURE_DIST_CLIENT_TOKEN.to_owned(),
        }
    }
}

#[derive(Debug, PartialEq, Eq, Serialize, Deserialize)]
#[serde(default)]
#[serde(deny_unknown_fields)]
pub struct DistConfig {
    pub auth: DistAuth,
    #[cfg(any(feature = "dist-client", feature = "dist-server"))]
    pub scheduler_url: Option<HTTPUrl>,
    #[cfg(not(any(feature = "dist-client", feature = "dist-server")))]
    pub scheduler_url: Option<String>,
    pub cache_dir: PathBuf,
    pub toolchains: Vec<DistToolchainConfig>,
    pub toolchain_cache_size: u64,
    pub rewrite_includes_only: bool,
}

impl Default for DistConfig {
    fn default() -> Self {
        Self {
            auth: Default::default(),
            scheduler_url: Default::default(),
            cache_dir: default_dist_cache_dir(),
            toolchains: Default::default(),
            toolchain_cache_size: default_toolchain_cache_size(),
            rewrite_includes_only: false,
        }
    }
}

// TODO: fields only pub for tests
#[derive(Debug, Default, Serialize, Deserialize, Eq, PartialEq)]
#[serde(default)]
#[serde(deny_unknown_fields)]
pub struct FileConfig {
    pub cache: CacheConfigs,
    pub dist: DistConfig,
    pub server_startup_timeout_ms: Option<u64>,
}

// If the file doesn't exist or we can't read it, log the issue and proceed. If the
// config exists but doesn't parse then something is wrong - return an error.
pub fn try_read_config_file<T: DeserializeOwned>(path: &Path) -> Result<Option<T>> {
    debug!("Attempting to read config file at {:?}", path);
    let mut file = match File::open(path) {
        Ok(f) => f,
        Err(e) => {
            debug!("Couldn't open config file: {}", e);
            return Ok(None);
        }
    };

    let mut string = String::new();
    match file.read_to_string(&mut string) {
        Ok(_) => (),
        Err(e) => {
            warn!("Failed to read config file: {}", e);
            return Ok(None);
        }
    }

    let res = if path.extension().map_or(false, |e| e == "json") {
        serde_json::from_str(&string)
            .with_context(|| format!("Failed to load json config file from {}", path.display()))?
    } else {
        toml::from_str(&string)
            .with_context(|| format!("Failed to load toml config file from {}", path.display()))?
    };

    Ok(Some(res))
}

#[derive(Debug)]
pub struct EnvConfig {
    cache: CacheConfigs,
}

fn key_prefix_from_env_var(env_var_name: &str) -> String {
    env::var(env_var_name)
        .ok()
        .as_ref()
        .map(|s| s.trim_end_matches('/'))
        .filter(|s| !s.is_empty())
        .unwrap_or_default()
        .to_owned()
}

fn number_from_env_var<A: std::str::FromStr>(env_var_name: &str) -> Option<Result<A>>
where
    <A as FromStr>::Err: std::fmt::Debug,
{
    let value = env::var(env_var_name).ok()?;

    value
        .parse::<A>()
        .map_err(|err| anyhow!("{env_var_name} value is invalid: {err:?}"))
        .into()
}

fn bool_from_env_var(env_var_name: &str) -> Result<Option<bool>> {
    env::var(env_var_name)
        .ok()
        .map(|value| match value.to_lowercase().as_str() {
            "true" | "on" | "1" => Ok(true),
            "false" | "off" | "0" => Ok(false),
            _ => bail!(
                "{} must be 'true', 'on', '1', 'false', 'off' or '0'.",
                env_var_name
            ),
        })
        .transpose()
}

fn config_from_env() -> Result<EnvConfig> {
    // ======= AWS =======
    let s3 = if let Ok(bucket) = env::var("SCCACHE_BUCKET") {
        let region = env::var("SCCACHE_REGION").ok();
        let no_credentials = bool_from_env_var("SCCACHE_S3_NO_CREDENTIALS")?.unwrap_or(false);
        let use_ssl = bool_from_env_var("SCCACHE_S3_USE_SSL")?;
        let server_side_encryption = bool_from_env_var("SCCACHE_S3_SERVER_SIDE_ENCRYPTION")?;
        let endpoint = env::var("SCCACHE_ENDPOINT").ok();
        let key_prefix = key_prefix_from_env_var("SCCACHE_S3_KEY_PREFIX");

        Some(S3CacheConfig {
            bucket,
            region,
            no_credentials,
            key_prefix,
            endpoint,
            use_ssl,
            server_side_encryption,
        })
    } else {
        None
    };

    if s3.as_ref().map(|s3| s3.no_credentials).unwrap_or_default()
        && (env::var_os("AWS_ACCESS_KEY_ID").is_some()
            || env::var_os("AWS_SECRET_ACCESS_KEY").is_some())
    {
        bail!("If setting S3 credentials, SCCACHE_S3_NO_CREDENTIALS must not be set.");
    }

    // ======= redis =======
    let redis = match (
        env::var("SCCACHE_REDIS").ok(),
        env::var("SCCACHE_REDIS_ENDPOINT").ok(),
        env::var("SCCACHE_REDIS_CLUSTER_ENDPOINTS").ok(),
    ) {
        (None, None, None) => None,
        (url, endpoint, cluster_endpoints) => {
            let db = number_from_env_var("SCCACHE_REDIS_DB")
                .transpose()?
                .unwrap_or(DEFAULT_REDIS_DB);

            let username = env::var("SCCACHE_REDIS_USERNAME").ok();
            let password = env::var("SCCACHE_REDIS_PASSWORD").ok();

            let ttl = number_from_env_var("SCCACHE_REDIS_EXPIRATION")
                .or_else(|| number_from_env_var("SCCACHE_REDIS_TTL"))
                .transpose()?
                .unwrap_or(DEFAULT_REDIS_CACHE_TTL);

            let key_prefix = key_prefix_from_env_var("SCCACHE_REDIS_KEY_PREFIX");

            Some(RedisCacheConfig {
                url,
                endpoint,
                cluster_endpoints,
                username,
                password,
                db,
                ttl,
                key_prefix,
            })
        }
    };

    if env::var_os("SCCACHE_REDIS_EXPIRATION").is_some()
        && env::var_os("SCCACHE_REDIS_TTL").is_some()
    {
        bail!("You mustn't set both SCCACHE_REDIS_EXPIRATION and SCCACHE_REDIS_TTL. Use only one.");
    }

    // ======= memcached =======
    let memcached = if let Ok(url) =
        env::var("SCCACHE_MEMCACHED").or_else(|_| env::var("SCCACHE_MEMCACHED_ENDPOINT"))
    {
        let username = env::var("SCCACHE_MEMCACHED_USERNAME").ok();
        let password = env::var("SCCACHE_MEMCACHED_PASSWORD").ok();

        let expiration = number_from_env_var("SCCACHE_MEMCACHED_EXPIRATION")
            .transpose()?
            .unwrap_or(DEFAULT_MEMCACHED_CACHE_EXPIRATION);

        let key_prefix = key_prefix_from_env_var("SCCACHE_MEMCACHED_KEY_PREFIX");

        Some(MemcachedCacheConfig {
            url,
            username,
            password,
            expiration,
            key_prefix,
        })
    } else {
        None
    };

    if env::var_os("SCCACHE_MEMCACHED").is_some()
        && env::var_os("SCCACHE_MEMCACHED_ENDPOINT").is_some()
    {
        bail!("You mustn't set both SCCACHE_MEMCACHED and SCCACHE_MEMCACHED_ENDPOINT. Please, use only SCCACHE_MEMCACHED_ENDPOINT.");
    }

    // ======= GCP/GCS =======
    if (env::var("SCCACHE_GCS_CREDENTIALS_URL").is_ok()
        || env::var("SCCACHE_GCS_OAUTH_URL").is_ok()
        || env::var("SCCACHE_GCS_KEY_PATH").is_ok())
        && env::var("SCCACHE_GCS_BUCKET").is_err()
    {
        bail!(
            "If setting GCS credentials, SCCACHE_GCS_BUCKET and an auth mechanism need to be set."
        );
    }

    let gcs = env::var("SCCACHE_GCS_BUCKET").ok().map(|bucket| {
        let key_prefix = key_prefix_from_env_var("SCCACHE_GCS_KEY_PREFIX");

        if env::var("SCCACHE_GCS_OAUTH_URL").is_ok() {
            eprintln!("SCCACHE_GCS_OAUTH_URL has been deprecated");
            eprintln!("if you intend to use vm metadata for auth, please set correct service account instead");
        }

        let credential_url = env::var("SCCACHE_GCS_CREDENTIALS_URL").ok();

        let cred_path = env::var("SCCACHE_GCS_KEY_PATH").ok();
        let service_account = env::var("SCCACHE_GCS_SERVICE_ACCOUNT").ok();

        let rw_mode = match env::var("SCCACHE_GCS_RW_MODE").as_ref().map(String::as_str) {
            Ok("READ_ONLY") => CacheModeConfig::ReadOnly,
            Ok("READ_WRITE") => CacheModeConfig::ReadWrite,
            // TODO: unsure if these should warn during the configuration loading
            // or at the time when they're actually used to connect to GCS
            Ok(_) => {
                warn!("Invalid SCCACHE_GCS_RW_MODE -- defaulting to READ_ONLY.");
                CacheModeConfig::ReadOnly
            }
            _ => {
                warn!("No SCCACHE_GCS_RW_MODE specified -- defaulting to READ_ONLY.");
                CacheModeConfig::ReadOnly
            }
        };

        GCSCacheConfig {
            bucket,
            key_prefix,
            cred_path,
            service_account,
            rw_mode,
            credential_url,
        }
    });

    // ======= GHA =======
    let gha = if let Ok(version) = env::var("SCCACHE_GHA_VERSION") {
        // If SCCACHE_GHA_VERSION has been set, we don't need to check
        // SCCACHE_GHA_ENABLED's value anymore.
        Some(GHACacheConfig {
            enabled: true,
            version,
        })
    } else if bool_from_env_var("SCCACHE_GHA_ENABLED")?.unwrap_or(false) {
        // If only SCCACHE_GHA_ENABLED has been set to the true value, enable with
        // default version.
        Some(GHACacheConfig {
            enabled: true,
            version: "".to_string(),
        })
    } else {
        None
    };

    // ======= Azure =======
    let azure = if let (Ok(connection_string), Ok(container)) = (
        env::var("SCCACHE_AZURE_CONNECTION_STRING"),
        env::var("SCCACHE_AZURE_BLOB_CONTAINER"),
    ) {
        let key_prefix = key_prefix_from_env_var("SCCACHE_AZURE_KEY_PREFIX");
        Some(AzureCacheConfig {
            connection_string,
            container,
            key_prefix,
        })
    } else {
        None
    };

    // ======= WebDAV =======
    let webdav = if let Ok(endpoint) = env::var("SCCACHE_WEBDAV_ENDPOINT") {
        let key_prefix = key_prefix_from_env_var("SCCACHE_WEBDAV_KEY_PREFIX");
        let username = env::var("SCCACHE_WEBDAV_USERNAME").ok();
        let password = env::var("SCCACHE_WEBDAV_PASSWORD").ok();
        let token = env::var("SCCACHE_WEBDAV_TOKEN").ok();

        Some(WebdavCacheConfig {
            endpoint,
            key_prefix,
            username,
            password,
            token,
        })
    } else {
        None
    };

    // ======= OSS =======
    let oss = if let Ok(bucket) = env::var("SCCACHE_OSS_BUCKET") {
        let endpoint = env::var("SCCACHE_OSS_ENDPOINT").ok();
        let key_prefix = key_prefix_from_env_var("SCCACHE_OSS_KEY_PREFIX");

        let no_credentials = bool_from_env_var("SCCACHE_OSS_NO_CREDENTIALS")?.unwrap_or(false);

        Some(OSSCacheConfig {
            bucket,
            endpoint,
            key_prefix,
            no_credentials,
        })
    } else {
        None
    };

    if oss
        .as_ref()
        .map(|oss| oss.no_credentials)
        .unwrap_or_default()
        && (env::var_os("ALIBABA_CLOUD_ACCESS_KEY_ID").is_some()
            || env::var_os("ALIBABA_CLOUD_ACCESS_KEY_SECRET").is_some())
    {
        bail!("If setting OSS credentials, SCCACHE_OSS_NO_CREDENTIALS must not be set.");
    }

    // ======= Local =======
    let disk_dir = env::var_os("SCCACHE_DIR").map(PathBuf::from);
    let disk_sz = env::var("SCCACHE_CACHE_SIZE")
        .ok()
        .and_then(|v| parse_size(&v));

    let mut preprocessor_mode_config = PreprocessorCacheModeConfig::activated();
    let preprocessor_mode_overridden = if let Some(value) = bool_from_env_var("SCCACHE_DIRECT")? {
        preprocessor_mode_config.use_preprocessor_cache_mode = value;
        true
    } else {
        false
    };

    let (disk_rw_mode, disk_rw_mode_overridden) = match env::var("SCCACHE_LOCAL_RW_MODE")
        .as_ref()
        .map(String::as_str)
    {
        Ok("READ_ONLY") => (CacheModeConfig::ReadOnly, true),
        Ok("READ_WRITE") => (CacheModeConfig::ReadWrite, true),
        Ok(_) => {
            warn!("Invalid SCCACHE_LOCAL_RW_MODE -- defaulting to READ_WRITE.");
            (CacheModeConfig::ReadWrite, false)
        }
        _ => (CacheModeConfig::ReadWrite, false),
    };

    let any_overridden = disk_dir.is_some()
        || disk_sz.is_some()
        || preprocessor_mode_overridden
        || disk_rw_mode_overridden;
    let disk = if any_overridden {
        Some(DiskCacheConfig {
            dir: disk_dir.unwrap_or_else(default_disk_cache_dir),
            size: disk_sz.unwrap_or_else(default_disk_cache_size),
            preprocessor_cache_mode: preprocessor_mode_config,
            rw_mode: disk_rw_mode,
        })
    } else {
        None
    };

    let cache = CacheConfigs {
        azure,
        disk,
        gcs,
        gha,
        memcached,
        redis,
        s3,
        webdav,
        oss,
    };

    Ok(EnvConfig { cache })
}

// The directories crate changed the location of `config_dir` on macos in version 3,
// so we also check the config in `preference_dir` (new in that version), which
// corresponds to the old location, for compatibility with older setups.
fn config_file(env_var: &str, leaf: &str) -> PathBuf {
    if let Some(env_value) = env::var_os(env_var) {
        return env_value.into();
    }
    let dirs =
        ProjectDirs::from("", ORGANIZATION, APP_NAME).expect("Unable to get config directory");
    // If the new location exists, use that.
    let path = dirs.config_dir().join(leaf);
    if path.exists() {
        return path;
    }
    // If the old location exists, use that.
    let path = dirs.preference_dir().join(leaf);
    if path.exists() {
        return path;
    }
    // Otherwise, use the new location.
    dirs.config_dir().join(leaf)
}

#[derive(Debug, Default, PartialEq, Eq)]
pub struct Config {
    pub cache: Option<CacheType>,
    pub fallback_cache: DiskCacheConfig,
    pub dist: DistConfig,
    pub server_startup_timeout: Option<std::time::Duration>,
}

impl Config {
    pub fn load() -> Result<Self> {
        let env_conf = config_from_env()?;

        let file_conf_path = config_file("SCCACHE_CONF", "config");
        let file_conf = try_read_config_file(&file_conf_path)
            .context("Failed to load config file")?
            .unwrap_or_default();

        Ok(Self::from_env_and_file_configs(env_conf, file_conf))
    }

    fn from_env_and_file_configs(env_conf: EnvConfig, file_conf: FileConfig) -> Self {
        let mut conf_caches: CacheConfigs = Default::default();

        let FileConfig {
            cache,
            dist,
            server_startup_timeout_ms,
        } = file_conf;
        conf_caches.merge(cache);

        let server_startup_timeout =
            server_startup_timeout_ms.map(std::time::Duration::from_millis);

        let EnvConfig { cache } = env_conf;
        conf_caches.merge(cache);

        let (caches, fallback_cache) = conf_caches.into_fallback();
        Self {
            cache: caches,
            fallback_cache,
            dist,
            server_startup_timeout,
        }
    }
}

#[derive(Clone, Debug, Default, Serialize, Deserialize)]
#[serde(default)]
#[serde(deny_unknown_fields)]
pub struct CachedDistConfig {
    pub auth_tokens: HashMap<String, String>,
}

#[derive(Clone, Debug, Default, Serialize, Deserialize)]
#[serde(default)]
#[serde(deny_unknown_fields)]
pub struct CachedFileConfig {
    pub dist: CachedDistConfig,
}

#[derive(Debug, Default, PartialEq, Eq)]
pub struct CachedConfig(());

impl CachedConfig {
    pub fn load() -> Result<Self> {
        let mut cached_file_config = CACHED_CONFIG.lock().unwrap();

        if cached_file_config.is_none() {
            let cfg = Self::load_file_config().context("Unable to initialise cached config")?;
            *cached_file_config = Some(cfg)
        }
        Ok(CachedConfig(()))
    }
    pub fn reload() -> Result<Self> {
        {
            let mut cached_file_config = CACHED_CONFIG.lock().unwrap();
            *cached_file_config = None;
        };
        Self::load()
    }
    pub fn with<F: FnOnce(&CachedFileConfig) -> T, T>(&self, f: F) -> T {
        let cached_file_config = CACHED_CONFIG.lock().unwrap();
        let cached_file_config = cached_file_config.as_ref().unwrap();

        f(cached_file_config)
    }
    pub fn with_mut<F: FnOnce(&mut CachedFileConfig)>(&self, f: F) -> Result<()> {
        let mut cached_file_config = CACHED_CONFIG.lock().unwrap();
        let cached_file_config = cached_file_config.as_mut().unwrap();

        let mut new_config = cached_file_config.clone();
        f(&mut new_config);
        Self::save_file_config(&new_config)?;
        *cached_file_config = new_config;
        Ok(())
    }

    fn file_config_path() -> PathBuf {
        config_file("SCCACHE_CACHED_CONF", "cached-config")
    }
    fn load_file_config() -> Result<CachedFileConfig> {
        let file_conf_path = &*CACHED_CONFIG_PATH;

        if !file_conf_path.exists() {
            let file_conf_dir = file_conf_path
                .parent()
                .expect("Cached conf file has no parent directory");
            if !file_conf_dir.is_dir() {
                fs::create_dir_all(file_conf_dir)
                    .context("Failed to create dir to hold cached config")?
            }
            Self::save_file_config(&Default::default()).with_context(|| {
                format!(
                    "Unable to create cached config file at {}",
                    file_conf_path.display()
                )
            })?
        }
        try_read_config_file(file_conf_path)
            .context("Failed to load cached config file")?
            .with_context(|| format!("Failed to load from {}", file_conf_path.display()))
    }
    fn save_file_config(c: &CachedFileConfig) -> Result<()> {
        let file_conf_path = &*CACHED_CONFIG_PATH;
        let mut file = File::create(file_conf_path).context("Could not open config for writing")?;
        file.write_all(toml::to_string(c).unwrap().as_bytes())
            .map_err(Into::into)
    }
}

#[cfg(feature = "dist-server")]
#[derive(Clone, Debug, Serialize, Deserialize, PartialEq, Eq)]
pub enum MessageBroker {
    AMQP(String),
    Redis(String),
}

#[cfg(feature = "dist-server")]
#[derive(Debug, Default, Serialize, Deserialize, PartialEq, Eq)]
pub struct MessageBrokerConfigs {
    pub amqp: Option<MessageBroker>,
    pub redis: Option<MessageBroker>,
}

#[cfg(feature = "dist-server")]
pub mod scheduler {
    use std::path::PathBuf;
    use std::{net::SocketAddr, str::FromStr};

    use crate::errors::*;

    use serde::{Deserialize, Serialize};

    use super::{
        config_from_env, try_read_config_file, CacheConfigs, CacheModeConfig, CacheType,
        DiskCacheConfig, MessageBroker, MessageBrokerConfigs,
    };

    pub fn default_max_body_size() -> usize {
        std::env::var("SCCACHE_DIST_MAX_BODY_SIZE")
            .ok()
            .and_then(|s| s.parse().ok())
            // 1GiB should be enough for toolchains and compile inputs, right?
            .unwrap_or(1024 * 1024 * 1024)
    }

    pub fn default_job_time_limit() -> u32 {
        std::env::var("SCCACHE_DIST_JOB_TIME_LIMIT_SECS")
            .ok()
            .and_then(|s| s.parse().ok())
            .unwrap_or(600)
    }

    pub fn default_enable_web_socket_server() -> bool {
        std::env::var("SCCACHE_DIST_ENABLE_WEB_SOCKET_SERVER")
            .ok()
            .and_then(|s| s.parse().ok())
            .unwrap_or(true)
    }

    // pub fn default_remember_server_error_timeout() -> u64 {
    //     std::env::var("SCCACHE_DIST_REMEMBER_SERVER_ERROR_TIMEOUT")
    //         .ok()
    //         .and_then(|s| s.parse().ok())
    //         .unwrap_or(300)
    // }

    #[derive(Clone, Debug, Serialize, Deserialize)]
    #[serde(tag = "type")]
    #[serde(deny_unknown_fields)]
    pub enum ClientAuth {
        #[serde(rename = "DANGEROUSLY_INSECURE")]
        Insecure,
        #[serde(rename = "token")]
        Token { token: String },
        #[serde(rename = "jwt_validate")]
        JwtValidate {
            audience: String,
            issuer: String,
            jwks_url: String,
        },
        #[serde(rename = "mozilla")]
        Mozilla { required_groups: Vec<String> },
        #[serde(rename = "proxy_token")]
        ProxyToken {
            url: String,
            cache_secs: Option<u64>,
        },
    }

    #[derive(Debug, Serialize, Deserialize)]
    #[serde(tag = "type")]
    #[serde(deny_unknown_fields)]
    pub enum ServerAuth {
        #[serde(rename = "DANGEROUSLY_INSECURE")]
        Insecure,
        #[serde(rename = "jwt_hs256")]
        JwtHS256 { secret_key: String },
        #[serde(rename = "token")]
        Token { token: String },
    }

    #[derive(Debug, Serialize, Deserialize)]
    #[serde(default)]
    #[serde(deny_unknown_fields)]
    pub struct FileConfig {
        pub client_auth: ClientAuth,
        pub enable_web_socket_server: Option<bool>,
        pub job_time_limit: Option<u32>,
        pub max_body_size: Option<usize>,
        pub message_broker: Option<MessageBrokerConfigs>,
        pub public_addr: SocketAddr,
        pub toolchains: CacheConfigs,
    }

    impl Default for FileConfig {
        fn default() -> Self {
            Self {
                client_auth: ClientAuth::Insecure,
                enable_web_socket_server: Some(default_enable_web_socket_server()),
                job_time_limit: Some(default_job_time_limit()),
                max_body_size: Some(default_max_body_size()),
                message_broker: Some(MessageBrokerConfigs {
                    amqp: std::env::var("AMQP_ADDR").ok().map(MessageBroker::AMQP),
                    redis: std::env::var("REDIS_ADDR").ok().map(MessageBroker::Redis),
                }),
                public_addr: SocketAddr::from_str("0.0.0.0:10500").unwrap(),
                toolchains: CacheConfigs {
                    disk: Some(DiskCacheConfig {
                        dir: PathBuf::from_str("/tmp/sccache/toolchains").unwrap(),
                        preprocessor_cache_mode: Default::default(),
                        rw_mode: CacheModeConfig::ReadWrite,
                        size: u64::MAX,
                    }),
                    ..Default::default()
                },
            }
        }
    }

    #[derive(Debug)]
    pub struct Config {
        pub client_auth: ClientAuth,
        pub enable_web_socket_server: bool,
        pub job_time_limit: u32,
        pub max_body_size: usize,
        pub message_broker: Option<MessageBroker>,
        pub public_addr: SocketAddr,
        pub toolchains_fallback: DiskCacheConfig,
        pub toolchains: Option<CacheType>,
    }

    impl Config {
        pub fn load(conf_path: Option<PathBuf>) -> Result<Self> {
            let mut conf_caches: CacheConfigs = Default::default();

            let FileConfig {
                client_auth,
                enable_web_socket_server,
                job_time_limit,
                max_body_size,
                message_broker,
                public_addr,
                toolchains,
            } = conf_path
                .map(|path| {
                    let conf = try_read_config_file::<FileConfig>(&path)
                        .context("Failed to load scheduler config file");
                    match conf {
                        Ok(conf) => conf.unwrap_or_default(),
                        Err(err) => {
                            warn!("{err}");
                            Default::default()
                        }
                    }
                })
                .unwrap_or_default();

            conf_caches.merge(toolchains);
            conf_caches.merge(config_from_env()?.cache);

            let (toolchains, toolchains_fallback) = conf_caches.into_fallback();

            Ok(Self {
                client_auth,
                enable_web_socket_server: enable_web_socket_server.unwrap_or(true),
                job_time_limit: job_time_limit.unwrap_or_else(default_job_time_limit),
                max_body_size: max_body_size.unwrap_or_else(default_max_body_size),
                message_broker: message_broker.and_then(|mb| mb.amqp.or(mb.redis)),
                public_addr,
                toolchains_fallback,
                toolchains,
            })
        }

        pub fn into_file(self) -> FileConfig {
            self.into()
        }
    }

    impl From<Config> for FileConfig {
        fn from(scheduler_config: Config) -> Self {
            Self {
                client_auth: scheduler_config.client_auth.clone(),
                enable_web_socket_server: Some(scheduler_config.enable_web_socket_server),
                job_time_limit: Some(scheduler_config.job_time_limit),
                max_body_size: Some(scheduler_config.max_body_size),
                message_broker: match scheduler_config.message_broker {
                    Some(MessageBroker::AMQP(conf)) => Some(MessageBrokerConfigs {
                        amqp: Some(MessageBroker::AMQP(conf)),
                        ..Default::default()
                    }),
                    Some(MessageBroker::Redis(conf)) => Some(MessageBrokerConfigs {
                        redis: Some(MessageBroker::Redis(conf)),
                        ..Default::default()
                    }),
                    None => None,
                },
                public_addr: scheduler_config.public_addr,
                toolchains: scheduler_config
                    .toolchains
                    .map(|x| x.clone().into())
                    .unwrap_or(CacheConfigs {
                        disk: Some(scheduler_config.toolchains_fallback),
                        ..Default::default()
                    }),
            }
        }
    }
}

#[cfg(feature = "dist-server")]
pub mod server {
    use super::{
        config_from_env, try_read_config_file, CacheConfigs, CacheModeConfig, CacheType,
        DiskCacheConfig, MessageBroker, MessageBrokerConfigs,
    };
    use serde::{Deserialize, Serialize};
    use std::path::PathBuf;
    use std::str::FromStr;

    use crate::errors::*;

    const TEN_GIGS: u64 = 10 * 1024 * 1024 * 1024;
    fn default_toolchain_cache_size() -> u64 {
        TEN_GIGS
    }

    pub fn default_max_per_core_load() -> f64 {
        std::env::var("SCCACHE_DIST_MAX_PER_CORE_LOAD")
            .ok()
            .and_then(|s| s.parse().ok())
            // Default to 2
            .unwrap_or(2f64)
    }

    fn default_num_cpus_to_ignore() -> usize {
        std::env::var("SCCACHE_DIST_NUM_CPUS_TO_IGNORE")
            .ok()
            .and_then(|s| s.parse().ok())
            .unwrap_or(0)
    }

    const DEFAULT_POT_CLONE_FROM: &str = "sccache-template";
    const DEFAULT_POT_FS_ROOT: &str = "/opt/pot";
    const DEFAULT_POT_CMD: &str = "pot";
    const DEFAULT_POT_CLONE_ARGS: &[&str] = &["-i", "lo0|127.0.0.2"];

    fn default_pot_clone_from() -> String {
        DEFAULT_POT_CLONE_FROM.to_string()
    }

    fn default_pot_fs_root() -> PathBuf {
        DEFAULT_POT_FS_ROOT.into()
    }

    fn default_pot_cmd() -> PathBuf {
        DEFAULT_POT_CMD.into()
    }

    fn default_pot_clone_args() -> Vec<String> {
        DEFAULT_POT_CLONE_ARGS
            .iter()
            .map(|s| s.to_string())
            .collect()
    }

    #[derive(Clone, Debug, Serialize, Deserialize)]
    #[serde(tag = "type")]
    #[serde(deny_unknown_fields)]
    pub enum BuilderType {
        #[serde(rename = "docker")]
        Docker,
        #[serde(rename = "overlay")]
        Overlay {
            build_dir: PathBuf,
            bwrap_path: PathBuf,
        },
        #[serde(rename = "pot")]
        Pot {
            #[serde(default = "default_pot_fs_root")]
            pot_fs_root: PathBuf,
            #[serde(default = "default_pot_clone_from")]
            clone_from: String,
            #[serde(default = "default_pot_cmd")]
            pot_cmd: PathBuf,
            #[serde(default = "default_pot_clone_args")]
            pot_clone_args: Vec<String>,
        },
    }

    #[derive(Debug, Serialize, Deserialize)]
    #[serde(tag = "type")]
    #[serde(deny_unknown_fields)]
    pub enum SchedulerAuth {
        #[serde(rename = "DANGEROUSLY_INSECURE")]
        Insecure,
        #[serde(rename = "jwt_token")]
        JwtToken { token: String },
        #[serde(rename = "token")]
        Token { token: String },
    }

    #[derive(Debug, Serialize, Deserialize)]
    #[serde(default)]
    #[serde(deny_unknown_fields)]
    pub struct FileConfig {
        pub message_broker: Option<MessageBrokerConfigs>,
        pub builder: BuilderType,
        pub cache_dir: PathBuf,
        pub max_per_core_load: f64,
        pub num_cpus_to_ignore: usize,
        pub toolchain_cache_size: u64,
        pub toolchains: CacheConfigs,
    }

    impl Default for FileConfig {
        fn default() -> Self {
            Self {
                message_broker: Some(MessageBrokerConfigs {
                    amqp: std::env::var("AMQP_ADDR").ok().map(MessageBroker::AMQP),
                    redis: std::env::var("REDIS_ADDR").ok().map(MessageBroker::Redis),
                }),
                builder: BuilderType::Docker,
                cache_dir: Default::default(),
                max_per_core_load: default_max_per_core_load(),
                num_cpus_to_ignore: default_num_cpus_to_ignore(),
                toolchain_cache_size: default_toolchain_cache_size(),
                toolchains: CacheConfigs {
                    disk: Some(DiskCacheConfig {
                        dir: PathBuf::from_str("/tmp/sccache/toolchains").unwrap(),
                        preprocessor_cache_mode: Default::default(),
                        rw_mode: CacheModeConfig::ReadWrite,
                        size: u64::MAX,
                    }),
                    ..Default::default()
                },
            }
        }
    }

    #[derive(Debug)]
    pub struct Config {
        pub message_broker: Option<MessageBroker>,
        pub builder: BuilderType,
        pub cache_dir: PathBuf,
        pub max_per_core_load: f64,
        pub num_cpus_to_ignore: usize,
        pub toolchain_cache_size: u64,
        pub toolchains: Option<CacheType>,
        pub toolchains_fallback: DiskCacheConfig,
    }

    impl Config {
        pub fn load(conf_path: Option<PathBuf>) -> Result<Self> {
            let mut conf_caches: CacheConfigs = Default::default();

            let FileConfig {
                message_broker,
                builder,
                cache_dir,
                max_per_core_load,
                num_cpus_to_ignore,
                toolchain_cache_size,
                toolchains,
            } = conf_path
                .map(|path| {
                    let conf = try_read_config_file::<FileConfig>(&path)
                        .context("Failed to load server config file");
                    match conf {
                        Ok(conf) => conf.unwrap_or_default(),
                        Err(err) => {
                            warn!("{err:?}");
                            Default::default()
                        }
                    }
                })
                .unwrap_or_default();

            conf_caches.merge(toolchains);
            conf_caches.merge(config_from_env()?.cache);

            let (toolchains, toolchains_fallback) = conf_caches.into_fallback();

            Ok(Self {
                message_broker: message_broker.and_then(|mb| mb.amqp.or(mb.redis)),
                builder,
                cache_dir,
                max_per_core_load,
                num_cpus_to_ignore,
                toolchain_cache_size,
                toolchains,
                toolchains_fallback,
            })
        }

        pub fn into_file(self) -> FileConfig {
            self.into()
        }
    }

    impl From<Config> for FileConfig {
        fn from(server_config: Config) -> Self {
            Self {
                builder: server_config.builder.clone(),
                cache_dir: server_config.cache_dir.clone(),
                max_per_core_load: server_config.max_per_core_load,
                message_broker: match server_config.message_broker {
                    Some(MessageBroker::AMQP(conf)) => Some(MessageBrokerConfigs {
                        amqp: Some(MessageBroker::AMQP(conf)),
                        ..Default::default()
                    }),
                    Some(MessageBroker::Redis(conf)) => Some(MessageBrokerConfigs {
                        redis: Some(MessageBroker::Redis(conf)),
                        ..Default::default()
                    }),
                    None => Default::default(),
                },
                num_cpus_to_ignore: server_config.num_cpus_to_ignore,
                toolchain_cache_size: server_config.toolchain_cache_size,
                toolchains: server_config
                    .toolchains
                    .map(|x| x.clone().into())
                    .unwrap_or(CacheConfigs {
                        disk: Some(server_config.toolchains_fallback),
                        ..Default::default()
                    }),
            }
        }
    }
}

#[test]
fn test_parse_size() {
    assert_eq!(None, parse_size(""));
    assert_eq!(None, parse_size("bogus value"));
    assert_eq!(Some(100), parse_size("100"));
    assert_eq!(Some(2048), parse_size("2K"));
    assert_eq!(Some(10 * 1024 * 1024), parse_size("10M"));
    assert_eq!(Some(TEN_GIGS), parse_size("10G"));
    assert_eq!(Some(1024 * TEN_GIGS), parse_size("10T"));
}

#[test]
fn config_overrides() {
    let env_conf = EnvConfig {
        cache: CacheConfigs {
            azure: Some(AzureCacheConfig {
                connection_string: String::new(),
                container: String::new(),
                key_prefix: String::new(),
            }),
            disk: Some(DiskCacheConfig {
                dir: "/env-cache".into(),
                size: 5,
                preprocessor_cache_mode: Default::default(),
                rw_mode: CacheModeConfig::ReadWrite,
            }),
            redis: Some(RedisCacheConfig {
                endpoint: Some("myotherredisurl".to_owned()),
                ttl: 24 * 3600,
                key_prefix: "/redis/prefix".into(),
                db: 10,
                username: Some("user".to_owned()),
                password: Some("secret".to_owned()),
                ..Default::default()
            }),
            ..Default::default()
        },
    };

    let file_conf = FileConfig {
        cache: CacheConfigs {
            disk: Some(DiskCacheConfig {
                dir: "/file-cache".into(),
                size: 15,
                preprocessor_cache_mode: Default::default(),
                rw_mode: CacheModeConfig::ReadWrite,
            }),
            memcached: Some(MemcachedCacheConfig {
                url: "memurl".to_owned(),
                expiration: 24 * 3600,
                key_prefix: String::new(),
                ..Default::default()
            }),
            redis: Some(RedisCacheConfig {
                url: Some("myredisurl".to_owned()),
                ttl: 25 * 3600,
                key_prefix: String::new(),
                ..Default::default()
            }),
            ..Default::default()
        },
        dist: Default::default(),
        server_startup_timeout_ms: None,
    };

    assert_eq!(
        Config::from_env_and_file_configs(env_conf, file_conf),
        Config {
            cache: Some(CacheType::Redis(RedisCacheConfig {
                endpoint: Some("myotherredisurl".to_owned()),
                ttl: 24 * 3600,
                key_prefix: "/redis/prefix".into(),
                db: 10,
                username: Some("user".to_owned()),
                password: Some("secret".to_owned()),
                ..Default::default()
            }),),
            fallback_cache: DiskCacheConfig {
                dir: "/env-cache".into(),
                size: 5,
                preprocessor_cache_mode: Default::default(),
                rw_mode: CacheModeConfig::ReadWrite,
            },
            dist: Default::default(),
            server_startup_timeout: None,
        }
    );
}

#[test]
#[serial]
#[cfg(feature = "s3")]
fn test_s3_no_credentials_conflict() {
    env::set_var("SCCACHE_S3_NO_CREDENTIALS", "true");
    env::set_var("SCCACHE_BUCKET", "my-bucket");
    env::set_var("AWS_ACCESS_KEY_ID", "aws-access-key-id");
    env::set_var("AWS_SECRET_ACCESS_KEY", "aws-secret-access-key");

    let cfg = config_from_env();

    env::remove_var("SCCACHE_S3_NO_CREDENTIALS");
    env::remove_var("SCCACHE_BUCKET");
    env::remove_var("AWS_ACCESS_KEY_ID");
    env::remove_var("AWS_SECRET_ACCESS_KEY");

    let error = cfg.unwrap_err();
    assert_eq!(
        "If setting S3 credentials, SCCACHE_S3_NO_CREDENTIALS must not be set.",
        error.to_string()
    );
}

#[test]
#[serial]
fn test_s3_no_credentials_invalid() {
    env::set_var("SCCACHE_S3_NO_CREDENTIALS", "yes");
    env::set_var("SCCACHE_BUCKET", "my-bucket");

    let cfg = config_from_env();

    env::remove_var("SCCACHE_S3_NO_CREDENTIALS");
    env::remove_var("SCCACHE_BUCKET");

    let error = cfg.unwrap_err();
    assert_eq!(
        "SCCACHE_S3_NO_CREDENTIALS must be 'true', 'on', '1', 'false', 'off' or '0'.",
        error.to_string()
    );
}

#[test]
#[serial]
fn test_s3_no_credentials_valid_true() {
    env::set_var("SCCACHE_S3_NO_CREDENTIALS", "true");
    env::set_var("SCCACHE_BUCKET", "my-bucket");

    let cfg = config_from_env();

    env::remove_var("SCCACHE_S3_NO_CREDENTIALS");
    env::remove_var("SCCACHE_BUCKET");

    let env_cfg = cfg.unwrap();
    match env_cfg.cache.s3 {
        Some(S3CacheConfig {
            ref bucket,
            no_credentials,
            ..
        }) => {
            assert_eq!(bucket, "my-bucket");
            assert!(no_credentials);
        }
        None => unreachable!(),
    };
}

#[test]
#[serial]
fn test_s3_no_credentials_valid_false() {
    env::set_var("SCCACHE_S3_NO_CREDENTIALS", "false");
    env::set_var("SCCACHE_BUCKET", "my-bucket");

    let cfg = config_from_env();

    env::remove_var("SCCACHE_S3_NO_CREDENTIALS");
    env::remove_var("SCCACHE_BUCKET");

    let env_cfg = cfg.unwrap();
    match env_cfg.cache.s3 {
        Some(S3CacheConfig {
            ref bucket,
            no_credentials,
            ..
        }) => {
            assert_eq!(bucket, "my-bucket");
            assert!(!no_credentials);
        }
        None => unreachable!(),
    };
}

#[test]
#[serial]
<<<<<<< HEAD
=======
#[cfg(feature = "gcs")]
>>>>>>> 9a5b681a
fn test_gcs_service_account() {
    env::set_var("SCCACHE_S3_NO_CREDENTIALS", "false");
    env::set_var("SCCACHE_GCS_BUCKET", "my-bucket");
    env::set_var("SCCACHE_GCS_SERVICE_ACCOUNT", "my@example.com");
    env::set_var("SCCACHE_GCS_RW_MODE", "READ_WRITE");

    let cfg = config_from_env();

    env::remove_var("SCCACHE_GCS_BUCKET");
    env::remove_var("SCCACHE_GCS_SERVICE_ACCOUNT");
    env::remove_var("SCCACHE_GCS_RW_MODE");

    let env_cfg = cfg.unwrap();
    match env_cfg.cache.gcs {
        Some(GCSCacheConfig {
            ref bucket,
            service_account,
            rw_mode,
            ..
        }) => {
            assert_eq!(bucket, "my-bucket");
            assert_eq!(service_account, Some("my@example.com".to_string()));
            assert_eq!(rw_mode, CacheModeConfig::ReadWrite);
        }
        None => unreachable!(),
    };
}

#[test]
fn full_toml_parse() {
    const CONFIG_STR: &str = r#"
server_startup_timeout_ms = 10000

[dist]
# where to find the scheduler
scheduler_url = "http://1.2.3.4:10600"
# a set of prepackaged toolchains
toolchains = []
# the maximum size of the toolchain cache in bytes
toolchain_cache_size = 5368709120
cache_dir = "/home/user/.cache/sccache-dist-client"

[dist.auth]
type = "token"
token = "secrettoken"


#[cache.azure]
# does not work as it appears

[cache.disk]
dir = "/tmp/.cache/sccache"
size = 7516192768 # 7 GiBytes

[cache.gcs]
rw_mode = "READ_ONLY"
# rw_mode = "READ_WRITE"
cred_path = "/psst/secret/cred"
bucket = "bucket"
key_prefix = "prefix"
service_account = "example_service_account"

[cache.gha]
enabled = true
version = "sccache"

[cache.memcached]
# Deprecated alias for `endpoint`
# url = "127.0.0.1:11211"
endpoint = "tcp://127.0.0.1:11211"
# Username and password for authentication
username = "user"
password = "passwd"
expiration = 90000
key_prefix = "/custom/prefix/if/need"

[cache.redis]
url = "redis://user:passwd@1.2.3.4:6379/?db=1"
endpoint = "redis://127.0.0.1:6379"
cluster_endpoints = "tcp://10.0.0.1:6379,redis://10.0.0.2:6379"
username = "another_user"
password = "new_passwd"
db = 12
expiration = 86400
key_prefix = "/my/redis/cache"

[cache.s3]
bucket = "name"
region = "us-east-2"
endpoint = "s3-us-east-1.amazonaws.com"
use_ssl = true
key_prefix = "s3prefix"
no_credentials = true
server_side_encryption = false

[cache.webdav]
endpoint = "http://127.0.0.1:8080"
key_prefix = "webdavprefix"
username = "webdavusername"
password = "webdavpassword"
token = "webdavtoken"

[cache.oss]
bucket = "name"
endpoint = "oss-us-east-1.aliyuncs.com"
key_prefix = "ossprefix"
no_credentials = true
"#;

    let file_config: FileConfig = toml::from_str(CONFIG_STR).expect("Is valid toml.");
    assert_eq!(
        file_config,
        FileConfig {
            cache: CacheConfigs {
                azure: None, // TODO not sure how to represent a unit struct in TOML Some(AzureCacheConfig),
                disk: Some(DiskCacheConfig {
                    dir: PathBuf::from("/tmp/.cache/sccache"),
                    size: 7 * 1024 * 1024 * 1024,
                    preprocessor_cache_mode: PreprocessorCacheModeConfig::activated(),
                    rw_mode: CacheModeConfig::ReadWrite,
                }),
                gcs: Some(GCSCacheConfig {
                    bucket: "bucket".to_owned(),
                    cred_path: Some("/psst/secret/cred".to_string()),
                    service_account: Some("example_service_account".to_string()),
                    rw_mode: CacheModeConfig::ReadOnly,
                    key_prefix: "prefix".into(),
                    credential_url: None,
                }),
                gha: Some(GHACacheConfig {
                    enabled: true,
                    version: "sccache".to_string()
                }),
                redis: Some(RedisCacheConfig {
                    url: Some("redis://user:passwd@1.2.3.4:6379/?db=1".to_owned()),
                    endpoint: Some("redis://127.0.0.1:6379".to_owned()),
                    cluster_endpoints: Some("tcp://10.0.0.1:6379,redis://10.0.0.2:6379".to_owned()),
                    username: Some("another_user".to_owned()),
                    password: Some("new_passwd".to_owned()),
                    db: 12,
                    ttl: 24 * 3600,
                    key_prefix: "/my/redis/cache".into(),
                }),
                memcached: Some(MemcachedCacheConfig {
                    url: "tcp://127.0.0.1:11211".to_owned(),
                    username: Some("user".to_owned()),
                    password: Some("passwd".to_owned()),
                    expiration: 25 * 3600,
                    key_prefix: "/custom/prefix/if/need".into(),
                }),
                s3: Some(S3CacheConfig {
                    bucket: "name".to_owned(),
                    region: Some("us-east-2".to_owned()),
                    endpoint: Some("s3-us-east-1.amazonaws.com".to_owned()),
                    use_ssl: Some(true),
                    key_prefix: "s3prefix".into(),
                    no_credentials: true,
                    server_side_encryption: Some(false)
                }),
                webdav: Some(WebdavCacheConfig {
                    endpoint: "http://127.0.0.1:8080".to_string(),
                    key_prefix: "webdavprefix".into(),
                    username: Some("webdavusername".to_string()),
                    password: Some("webdavpassword".to_string()),
                    token: Some("webdavtoken".to_string()),
                }),
                oss: Some(OSSCacheConfig {
                    bucket: "name".to_owned(),
                    endpoint: Some("oss-us-east-1.aliyuncs.com".to_owned()),
                    key_prefix: "ossprefix".into(),
                    no_credentials: true,
                }),
            },
            dist: DistConfig {
                auth: DistAuth::Token {
                    token: "secrettoken".to_owned()
                },
                #[cfg(any(feature = "dist-client", feature = "dist-server"))]
                scheduler_url: Some(
                    parse_http_url("http://1.2.3.4:10600")
                        .map(|url| { HTTPUrl::from_url(url) })
                        .expect("Scheduler url must be valid url str")
                ),
                #[cfg(not(any(feature = "dist-client", feature = "dist-server")))]
                scheduler_url: Some("http://1.2.3.4:10600".to_owned()),
                cache_dir: PathBuf::from("/home/user/.cache/sccache-dist-client"),
                toolchains: vec![],
                toolchain_cache_size: 5368709120,
                rewrite_includes_only: false,
            },
            server_startup_timeout_ms: Some(10000),
        }
    )
}<|MERGE_RESOLUTION|>--- conflicted
+++ resolved
@@ -1733,10 +1733,7 @@
 
 #[test]
 #[serial]
-<<<<<<< HEAD
-=======
 #[cfg(feature = "gcs")]
->>>>>>> 9a5b681a
 fn test_gcs_service_account() {
     env::set_var("SCCACHE_S3_NO_CREDENTIALS", "false");
     env::set_var("SCCACHE_GCS_BUCKET", "my-bucket");

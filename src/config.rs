--- conflicted
+++ resolved
@@ -726,7 +726,6 @@
     let envvar_prefix = envvar_prefix.into().unwrap_or("SCCACHE_").to_owned();
     let envvar = |key: &str| envvar_prefix.clone() + key;
     // ======= AWS =======
-<<<<<<< HEAD
     let s3 = if let Ok(bucket) = env::var(envvar("BUCKET")) {
         let region = env::var(envvar("REGION")).ok();
         let no_credentials = bool_from_env_var(&envvar("S3_NO_CREDENTIALS"))?.unwrap_or(false);
@@ -734,16 +733,7 @@
         let server_side_encryption = bool_from_env_var(&envvar("S3_SERVER_SIDE_ENCRYPTION"))?;
         let endpoint = env::var(envvar("ENDPOINT")).ok();
         let key_prefix = key_prefix_from_env_var(&envvar("S3_KEY_PREFIX"));
-=======
-    let s3 = if let Ok(bucket) = env::var("SCCACHE_BUCKET") {
-        let region = env::var("SCCACHE_REGION").ok();
-        let no_credentials = bool_from_env_var("SCCACHE_S3_NO_CREDENTIALS")?.unwrap_or(false);
-        let use_ssl = bool_from_env_var("SCCACHE_S3_USE_SSL")?;
-        let server_side_encryption = bool_from_env_var("SCCACHE_S3_SERVER_SIDE_ENCRYPTION")?;
-        let endpoint = env::var("SCCACHE_ENDPOINT").ok();
-        let key_prefix = key_prefix_from_env_var("SCCACHE_S3_KEY_PREFIX");
-        let enable_virtual_host_style = bool_from_env_var("SCCACHE_S3_ENABLE_VIRTUAL_HOST_STYLE")?;
->>>>>>> 912a67e3
+        let enable_virtual_host_style = bool_from_env_var(&envvar("S3_ENABLE_VIRTUAL_HOST_STYLE"))?;
 
         Some(S3CacheConfig {
             bucket,

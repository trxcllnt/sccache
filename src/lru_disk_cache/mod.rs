pub mod lru_cache;

use fs::File;
use fs_err as fs;
use std::borrow::Borrow;
use std::boxed::Box;
use std::collections::hash_map::RandomState;
use std::error::Error as StdError;
use std::ffi::{OsStr, OsString};
use std::fmt;
use std::hash::BuildHasher;
use std::io;
use std::io::prelude::*;
use std::path::{Path, PathBuf};

use filetime::{set_file_times, FileTime};
pub use lru_cache::{LruCache, Meter};
use tempfile::{NamedTempFile, TempDir};
use walkdir::WalkDir;

use crate::util::OsStrExt;

const TEMPFILE_PREFIX: &str = ".sccachetmp";

struct FileSize;

/// Given a tuple of (path, filesize), use the filesize for measurement.
impl<K> Meter<K, u64> for FileSize {
    type Measure = usize;
    fn measure<Q: ?Sized>(&self, _: &Q, v: &u64) -> usize
    where
        K: Borrow<Q>,
    {
        *v as usize
    }
}

/// Normalize key `abcdef` into `a/b/abcdef`
fn normalize_key<K: AsRef<OsStr>>(key: K) -> PathBuf {
    // TODO: Do we care if &OsStr key has non-UTF8 characters?
    let str = key.as_ref().to_string_lossy();
    let mut chars = str.chars();
    PathBuf::new()
        .join(chars.next().unwrap_or('_').to_string())
        .join(chars.next().unwrap_or('_').to_string())
        .join(key.as_ref())
}

fn get_entry_size<P: AsRef<Path>>(path: P) -> u64 {
    WalkDir::new(path.as_ref())
        .into_iter()
        .filter_map(|e| e.ok())
        .filter_map(|e| e.metadata().ok())
        .map(|meta| meta.len())
        .sum()
}

fn remove_entry_from_disk<P: AsRef<Path>>(path: P) -> Result<()> {
    let path = path.as_ref();
    if path.is_dir() {
        fs::remove_dir_all(path).map_err(Error::Io)
    } else if path.is_file() || path.is_symlink() {
        fs::remove_file(path).map_err(Error::Io)
    } else {
        Ok(())
    }
}

pub async fn remove_entry_from_disk_async<P: AsRef<Path>>(path: P) -> Result<()> {
    let path = path.as_ref();
    if path.is_dir() {
        fs::remove_dir_all(path).map_err(Error::Io)
    } else if path.is_file() || path.is_symlink() {
        fs::remove_file(path).map_err(Error::Io)
    } else {
        Ok(())
    }
}

/// Return an iterator of `(path, size)` of entries under `path` sorted by ascending last-modified
/// time, such that the oldest modified entry is returned first.
fn get_all_entries<P: AsRef<Path>>(path: P) -> Box<dyn Iterator<Item = (PathBuf, u64)>> {
    let mut entries: Vec<_> = WalkDir::new(path.as_ref())
        // min 1/max 3 because:
        //   <path>/a/b/abcdef
        // 0 -----^ ^ ^ ^
        // 1 -------' | |
        // 2 ---------' |
        // 3 -----------'
        .min_depth(1)
        .max_depth(3)
        .into_iter()
        .filter_map(|e| e.ok())
        .filter_map(|e| {
            if e.depth() == 3
                || e.file_type().is_file()
                || e.file_name().starts_with(TEMPFILE_PREFIX)
            {
                Some(e)
            } else {
                None
            }
        })
        .filter_map(|e| e.metadata().ok().map(|m| (e.path().to_owned(), m)))
        .filter_map(|(path, meta)| {
            meta.modified()
                .ok()
                .map(|mtime| (mtime, get_entry_size(&path), path))
        })
        .collect();
    // Sort by last-modified-time, so oldest entry first.
    entries.sort_by_key(|k| k.0);
    Box::new(entries.into_iter().map(|(_mtime, size, path)| (path, size)))
}

/// An LRU cache of files on disk.
pub struct LruDiskCache<S: BuildHasher = RandomState> {
    lru: LruCache<OsString, u64, S, FileSize>,
    root: PathBuf,
    pending: Vec<OsString>,
    pending_size: u64,
}

/// Errors returned by this crate.
#[derive(Debug)]
pub enum Error {
    /// The file was too large to fit in the cache.
    FileTooLarge,
    /// The file was not in the cache.
    FileNotInCache,
    /// An IO Error occurred.
    Io(io::Error),
}

impl fmt::Display for Error {
    fn fmt(&self, f: &mut fmt::Formatter<'_>) -> fmt::Result {
        match self {
            Error::FileTooLarge => write!(f, "File too large"),
            Error::FileNotInCache => write!(f, "File not in cache"),
            Error::Io(ref e) => write!(f, "{}", e),
        }
    }
}

impl StdError for Error {
    fn source(&self) -> Option<&(dyn std::error::Error + 'static)> {
        match self {
            Error::FileTooLarge => None,
            Error::FileNotInCache => None,
            Error::Io(ref e) => Some(e),
        }
    }
}

impl From<io::Error> for Error {
    fn from(e: io::Error) -> Error {
        Error::Io(e)
    }
}

/// A convenience `Result` type
pub type Result<T, E = Error> = std::result::Result<T, E>;

/// Trait objects can't be bounded by more than one non-builtin trait.
pub trait ReadSeek: Read + Seek + Send {}

impl<T: Read + Seek + Send> ReadSeek for T {}

enum AddFile<'a> {
    AbsPath(PathBuf),
    RelPath(&'a Path),
}

pub struct LruDiskCacheAddEntry {
    file: NamedTempFile,
    key: OsString,
    size: u64,
}

impl LruDiskCacheAddEntry {
    pub fn as_path(&self) -> &Path {
        self.file.path()
    }
    pub fn as_file_mut(&mut self) -> &mut std::fs::File {
        self.file.as_file_mut()
    }
}

pub struct LruDiskCacheDirEntry {
    file: TempDir,
    key: OsString,
    size: u64,
}

impl LruDiskCacheDirEntry {
    pub fn as_path(&self) -> &Path {
        self.file.path()
    }
}

impl LruDiskCache {
    /// Create an `LruDiskCache` that stores files in `path`, limited to `size` bytes.
    ///
    /// Existing files in `path` will be stored with their last-modified time from the filesystem
    /// used as the order for the recency of their use. Any files that are individually larger
    /// than `size` bytes will be removed.
    ///
    /// The cache is not observant of changes to files under `path` from external sources, it
    /// expects to have sole maintence of the contents.
    pub fn new<T>(path: T, size: u64) -> Result<Self>
    where
        PathBuf: From<T>,
    {
        LruDiskCache {
            lru: LruCache::with_meter(size, FileSize),
            root: PathBuf::from(path),
            pending: vec![],
            pending_size: 0,
        }
        .init()
    }

    /// Return the current size of all the files in the cache.
    pub fn size(&self) -> u64 {
        self.lru.size() + self.pending_size
    }

    /// Return the count of entries in the cache.
    pub fn len(&self) -> usize {
        self.lru.len()
    }

    pub fn is_empty(&self) -> bool {
        self.lru.len() == 0
    }

    /// Return the maximum size of the cache.
    pub fn capacity(&self) -> u64 {
        self.lru.capacity()
    }

    /// Return the path in which the cache is stored.
    pub fn path(&self) -> &Path {
        self.root.as_path()
    }

    /// Make a path to the cache entry with key `key`
    /// Normalize key `abcdef` into `a/b/abcdef`
    pub fn key_to_rel_path<K: AsRef<OsStr>>(&self, key: K) -> PathBuf {
        normalize_key(key)
    }

    /// Return the path that `key` would be stored at.
    pub fn key_to_abs_path<K: AsRef<OsStr>>(&self, key: K) -> PathBuf {
        self.rel_to_abs_path(self.key_to_rel_path(key))
    }

    /// Canonicalize the relative path for `key`.
    pub fn rel_to_abs_path<K: AsRef<Path>>(&self, rel_path: K) -> PathBuf {
        self.root.join(rel_path)
    }

    /// Scan `self.root` for existing files and store them.
    fn init(mut self) -> Result<Self> {
        fs::create_dir_all(&self.root)?;
        for (path, size) in get_all_entries(&self.root) {
            if path
                .file_name()
                .expect("Bad path?")
                .starts_with(TEMPFILE_PREFIX)
            {
                remove_entry_from_disk(&path).unwrap_or_else(|e| {
                    error!("LruDiskCache: Error removing temporary entry {path:?}:\n{e:?}")
                });
            } else if !self.can_store(size) {
                warn!("LruDiskCache: Deleting entry that is too large for the cache at max_size={size}b: {path:?}");
                remove_entry_from_disk(&path).unwrap_or_else(|e| {
                    error!("LruDiskCache: Error removing entry {path:?}:\n{e:?}")
                });
            } else {
                self.add_file(AddFile::AbsPath(path.clone()), size)
                    .unwrap_or_else(|e| {
                        error!("LruDiskCache: Error adding entry {path:?}:\n{e:?}")
                    });
            }
        }
        Ok(self)
    }

    /// Returns `true` if the disk cache can store a file of `size` bytes.
    pub fn can_store(&self, size: u64) -> bool {
        size <= self.lru.capacity()
    }

    fn make_space(&mut self, size: u64) -> Result<()> {
        if !self.can_store(size) {
            return Err(Error::FileTooLarge);
        }
        // TODO: ideally LRUCache::insert would give us back the entries it had to remove.
        while self.size() + size > self.capacity() {
            let (rel_path, _) = self.lru.remove_lru().expect("Unexpectedly empty cache!");
            let abs_path = self.rel_to_abs_path(rel_path);
            // TODO: check that files are removable during `init`, so that this is only
            // due to outside interference.
<<<<<<< HEAD
            remove_entry_from_disk(&abs_path).unwrap_or_else(|e| {
                error!("LruDiskCache: Error removing entry {abs_path:?}:\n{e:?}")
=======
            fs::remove_file(&remove_path).unwrap_or_else(|e| {
                // Sometimes the file has already been removed
                // this seems to happen when the max cache size has been reached
                // https://github.com/mozilla/sccache/issues/2092
                if e.kind() == std::io::ErrorKind::NotFound {
                    debug!(
                        "Error removing file from cache as it was not found: `{:?}`",
                        remove_path
                    );
                } else {
                    panic!(
                        "Error removing file from cache: `{:?}`: {}, {:?}",
                        remove_path,
                        e,
                        e.kind()
                    )
                }
>>>>>>> 912a67e3
            });
        }
        Ok(())
    }

    async fn make_space_async(&mut self, size: u64) -> Result<()> {
        if !self.can_store(size) {
            return Err(Error::FileTooLarge);
        }
        // TODO: ideally LRUCache::insert would give us back the entries it had to remove.
        while self.size() + size > self.capacity() {
            let (rel_path, _) = self.lru.remove_lru().expect("Unexpectedly empty cache!");
            let abs_path = self.rel_to_abs_path(rel_path);
            // TODO: check that files are removable during `init`, so that this is only
            // due to outside interference.
            remove_entry_from_disk_async(&abs_path)
                .await
                .unwrap_or_else(|e| {
                    error!("LruDiskCache: Error removing entry {abs_path:?}:\n{e:?}")
                });
        }
        Ok(())
    }

    /// Add the file at `path` of size `size` to the cache.
    fn add_file(&mut self, addfile_path: AddFile<'_>, size: u64) -> Result<()> {
        let rel_path = match addfile_path {
            AddFile::AbsPath(ref p) => p.strip_prefix(&self.root).expect("Bad path?").as_os_str(),
            AddFile::RelPath(p) => p.as_os_str(),
        };
        self.make_space(size)?;
        self.lru.insert(rel_path.to_owned(), size);
        Ok(())
    }

    fn insert_by<K: AsRef<OsStr>, F: FnOnce(&Path) -> io::Result<()>>(
        &mut self,
        key: K,
        size: Option<u64>,
        by: F,
    ) -> Result<()> {
        if let Some(size) = size {
            if !self.can_store(size) {
                return Err(Error::FileTooLarge);
            }
        }
        let rel_path = self.key_to_rel_path(key);
        let abs_path = self.rel_to_abs_path(&rel_path);
        fs::create_dir_all(abs_path.parent().expect("Bad path?"))?;
        by(&abs_path)?;
        let size = match size {
            Some(size) => size,
            None => fs::metadata(&abs_path)?.len(),
        };
        self.add_file(AddFile::RelPath(&rel_path), size)
            .map_err(|e| {
                error!("LruDiskCache: Failed to insert entry {rel_path:?}:\n{e:?}");
                remove_entry_from_disk(&abs_path).unwrap_or_else(|e| {
                    error!(
                        "LruDiskCache: Error removing entry for failed insertion {abs_path:?}:\n{e:?}"
                    )
                });
                e
            })
    }

    fn cleanup_pending<'a, K: AsRef<OsStr> + 'a>(&mut self, key: K, size: u64) {
        self.pending
            .iter()
            .position(|k| k == key.as_ref())
            .map(|i| self.pending.remove(i))
            .unwrap();
        self.pending_size -= size;
    }

    /// Add an entry by calling `with_fn` with the path for `key`.
    pub async fn insert_with<K, F, Fut>(
        &mut self,
        key: K,
        size: u64,
        with_fn: F,
    ) -> Result<(PathBuf, u64)>
    where
        K: AsRef<OsStr>,
        F: FnOnce(&Path) -> Fut,
        Fut: std::future::Future<Output = io::Result<u64>>,
    {
        self.make_space_async(size).await?;
        let rel_path = self.key_to_rel_path(key);
        let abs_path = self.rel_to_abs_path(&rel_path);
        match with_fn(&abs_path).await {
            Ok(_) => {
                self.lru.insert(rel_path.into_os_string(), size);
                Ok((abs_path, size))
            }
            Err(err) => {
                error!("LruDiskCache: Failed to insert entry {rel_path:?}:\n{err:?}");
                remove_entry_from_disk_async(&abs_path).await.unwrap_or_else(|e| {
                    error!(
                        "LruDiskCache: Error removing entry for failed insertion {abs_path:?}:\n{e:?}"
                    )
                });
                Err(Error::Io(err))
            }
        }
    }

    /// Add a file with `bytes` as its contents to the cache at path `key`.
    pub fn insert_bytes<K: AsRef<OsStr>>(&mut self, key: K, bytes: &[u8]) -> Result<()> {
        self.insert_by(key, Some(bytes.len() as u64), |path| {
            let mut f = File::create(path)?;
            f.write_all(bytes)?;
            Ok(())
        })
    }

    /// Add an existing file at `path` to the cache at path `key`.
    pub fn insert_file<K: AsRef<OsStr>, P: AsRef<OsStr>>(&mut self, key: K, path: P) -> Result<()> {
        let size = fs::metadata(path.as_ref())?.len();
        self.insert_by(key, Some(size), |new_path| {
            fs::rename(path.as_ref(), new_path).or_else(|_| {
                warn!("fs::rename failed, falling back to copy!");
                fs::copy(path.as_ref(), new_path)?;
                remove_entry_from_disk(path.as_ref()).unwrap_or_else(|e| {
                    error!(
                        "LruDiskCache: Error removing entry for failed insertion {:?}:\n{e:?}",
                        path.as_ref()
                    )
                });
                Ok(())
            })
        })
    }

    /// Prepare the insertion of a file at path `key`. The resulting entry must be
    /// committed with `LruDiskCache::commit`.
    pub fn prepare_add<'a, K: AsRef<OsStr> + 'a>(
        &mut self,
        key: K,
        size: u64,
    ) -> Result<LruDiskCacheAddEntry> {
        // Ensure we have enough space for the advertized space.
        self.make_space(size)?;
        let key = self.key_to_rel_path(key).into_os_string();
        self.pending.push(key.clone());
        self.pending_size += size;
        tempfile::Builder::new()
            .prefix(TEMPFILE_PREFIX)
            .tempfile_in(&self.root)
            .map(|file| LruDiskCacheAddEntry { file, key, size })
            .map_err(Into::into)
    }

    /// Prepare the insertion of a directory at path `key`. The resulting entry must be
    /// committed with `LruDiskCache::commit_dir`.
    pub fn prepare_dir<'a, K: AsRef<OsStr> + 'a>(
        &mut self,
        key: K,
        size: u64,
    ) -> Result<LruDiskCacheDirEntry> {
        // Ensure we have enough space for the advertized space.
        self.make_space(size)?;
        let key = self.key_to_rel_path(key).into_os_string();
        self.pending.push(key.clone());
        self.pending_size += size;
        tempfile::Builder::new()
            .prefix(TEMPFILE_PREFIX)
            .tempdir_in(&self.root)
            .map(|file| LruDiskCacheDirEntry { file, key, size })
            .map_err(Into::into)
    }

    /// Commit an entry coming from `LruDiskCache::prepare_add`.
    pub fn commit(&mut self, entry: LruDiskCacheAddEntry) -> Result<()> {
        let LruDiskCacheAddEntry {
            mut file,
            key,
            size,
        } = entry;
        file.flush()?;
        let real_size = file.as_file().metadata()?.len();
        // If the file is larger than the size that had been advertized, ensure
        // we have enough space for it.
        self.make_space(real_size.saturating_sub(size))?;
        self.cleanup_pending(&key, size);
        let abs_path = self.rel_to_abs_path(&key);
        fs::create_dir_all(abs_path.parent().unwrap())?;
        file.persist(abs_path).map_err(|e| e.error)?;
        self.lru.insert(key, real_size);
        Ok(())
    }

    /// Commit an entry coming from `LruDiskCache::prepare_dir`.
    pub async fn commit_dir(
        &mut self,
        entry: Result<LruDiskCacheDirEntry, LruDiskCacheDirEntry>,
    ) -> Result<(PathBuf, u64)> {
        match entry {
            Err(entry) => {
                self.cleanup_pending(&entry.key, entry.size);
                Err(Error::FileNotInCache)
            }
            Ok(entry) => {
                self.cleanup_pending(&entry.key, entry.size);
                let abs_path = self.rel_to_abs_path(&entry.key);
                tokio::fs::create_dir_all(abs_path.parent().unwrap()).await?;
                tokio::fs::rename(entry.as_path(), &abs_path).await?;
                self.lru.insert(entry.key, entry.size);
                Ok((abs_path, entry.size))
            }
        }
    }

    /// Return `true` if a file with path `key` is in the cache. Entries created
    /// by `LruDiskCache::prepare_add` but not yet committed return `false`.
    pub fn contains_key<K: AsRef<OsStr>>(&self, key: K) -> bool {
        self.lru.contains_key(self.key_to_rel_path(key).as_os_str())
    }

    /// Get the size of an LRU entry at `key`, if one exists.
    /// Updates the LRU state of the entry if present.
    ///
    /// If the LRU doesn't have an entry for `key`, but there is a file or dir
    /// on disk at that path, an entry for `key` is inserted and returned.
    /// This can occur when two sccache processes share the same cache dir.
    ///
    /// Entries created by `LruDiskCache::prepare_add` but not yet committed return
    /// `Err(Error::FileNotInCache)`.
    pub fn get_size<K: AsRef<OsStr>>(&mut self, key: K) -> Result<u64> {
        let rel_path = self.key_to_rel_path(&key);
        let abs_path = self.rel_to_abs_path(&rel_path);
        let size = if let Some(size) = self.lru.get(rel_path.as_os_str()) {
            Some(*size)
        } else if abs_path.exists() {
            let size = get_entry_size(&abs_path);
            self.insert_by(key, Some(size), |_| Ok(()))
                .ok()
                .map(|_| size)
        } else {
            None
        };

        size.ok_or(Error::FileNotInCache).and_then(|size| {
            let t = FileTime::now();
            set_file_times(&abs_path, t, t)?;
            Ok(size)
        })
    }

    /// Get an opened `File` for `key`, if one exists and can be opened. Updates the LRU state
    /// of the file if present. Avoid using this method if at all possible, prefer `.get`.
    /// Entries created by `LruDiskCache::prepare_add` but not yet committed return
    /// `Err(Error::FileNotInCache)`.
    pub fn get_file<K: AsRef<OsStr>>(&mut self, key: K) -> Result<File> {
        self.get_size(key.as_ref())
            .and_then(|_| File::open(self.key_to_abs_path(key)).map_err(Into::into))
    }

    /// Get an opened readable and seekable handle to the file at `key`, if one exists and can
    /// be opened. Updates the LRU state of the file if present.
    /// Entries created by `LruDiskCache::prepare_add` but not yet committed return
    /// `Err(Error::FileNotInCache)`.
    pub fn get<K: AsRef<OsStr>>(&mut self, key: K) -> Result<Box<dyn ReadSeek>> {
        self.get_file(key).map(|f| Box::new(f) as Box<dyn ReadSeek>)
    }

    /// Remove the given key from the cache.
    pub async fn remove<K: AsRef<OsStr>>(&mut self, key: K) -> Result<()> {
        let rel_path = self.key_to_rel_path(key);
        match self.lru.remove(rel_path.as_os_str()) {
            Some(_) => {
                let abs_path = self.rel_to_abs_path(rel_path);
                remove_entry_from_disk_async(&abs_path).await.map_err(|e| {
                    error!("LruDiskCache: Error removing entry {abs_path:?}:\n{e:?}");
                    e
                })
            }
            None => Ok(()),
        }
    }
}

#[cfg(test)]
mod tests {
    use super::fs::{self, File};
    use super::{get_all_entries, normalize_key, Error, LruDiskCache, LruDiskCacheAddEntry};

    use filetime::{set_file_times, FileTime};
    use std::io::{self, Read, Write};
    use std::path::{Path, PathBuf};
    use tempfile::TempDir;

    struct TestFixture {
        /// Temp directory.
        pub tempdir: TempDir,
    }

    fn create_file<T: AsRef<Path>, F: FnOnce(File) -> io::Result<()>>(
        dir: &Path,
        path: T,
        fill_contents: F,
    ) -> io::Result<PathBuf> {
        let b = dir.join(normalize_key(path.as_ref()));
        fs::create_dir_all(b.parent().unwrap())?;
        let f = fs::File::create(&b)?;
        fill_contents(f)?;
        b.canonicalize()
    }

    /// Set the last modified time of `path` backwards by `seconds` seconds.
    fn set_mtime_back<T: AsRef<Path>>(path: T, seconds: usize) {
        let m = fs::metadata(path.as_ref()).unwrap();
        let t = FileTime::from_last_modification_time(&m);
        let t = FileTime::from_unix_time(t.unix_seconds() - seconds as i64, t.nanoseconds());
        set_file_times(path, t, t).unwrap();
    }

    fn read_all<R: Read>(r: &mut R) -> io::Result<Vec<u8>> {
        let mut v = vec![];
        r.read_to_end(&mut v)?;
        Ok(v)
    }

    impl TestFixture {
        pub fn new() -> TestFixture {
            TestFixture {
                tempdir: tempfile::Builder::new()
                    .prefix("lru-disk-cache-test")
                    .tempdir()
                    .unwrap(),
            }
        }

        pub fn tmp(&self) -> &Path {
            self.tempdir.path()
        }

        pub fn create_file<T: AsRef<Path>>(&self, path: T, size: usize) -> PathBuf {
            create_file(self.tempdir.path(), path, |mut f| {
                f.write_all(&vec![0; size])
            })
            .unwrap()
        }
    }

    #[test]
    fn test_empty_dir() {
        let f = TestFixture::new();
        LruDiskCache::new(f.tmp(), 1024).unwrap();
    }

    #[test]
    fn test_missing_root() {
        let f = TestFixture::new();
        LruDiskCache::new(f.tmp().join(normalize_key("not-here")), 1024).unwrap();
    }

    #[test]
    fn test_some_existing_files() {
        let f = TestFixture::new();
        f.create_file("file1", 10);
        f.create_file("file2", 10);
        let c = LruDiskCache::new(f.tmp(), 20).unwrap();
        assert_eq!(c.size(), 20);
        assert_eq!(c.len(), 2);
    }

    #[test]
    fn test_existing_file_too_large() {
        let f = TestFixture::new();
        // Create files explicitly in the past.
        set_mtime_back(f.create_file("file1", 10), 10);
        set_mtime_back(f.create_file("file2", 10), 5);
        let c = LruDiskCache::new(f.tmp(), 15).unwrap();
        assert_eq!(c.size(), 10);
        assert_eq!(c.len(), 1);
        assert!(!c.contains_key("file1"));
        assert!(c.contains_key("file2"));
    }

    #[test]
    fn test_existing_files_lru_mtime() {
        let f = TestFixture::new();
        // Create files explicitly in the past.
        set_mtime_back(f.create_file("file1", 10), 5);
        set_mtime_back(f.create_file("file2", 10), 10);
        let mut c = LruDiskCache::new(f.tmp(), 25).unwrap();
        assert_eq!(c.size(), 20);
        c.insert_bytes("file3", &[0; 10]).unwrap();
        assert_eq!(c.size(), 20);
        // The oldest file on disk should have been removed.
        assert!(!c.contains_key("file2"));
        assert!(c.contains_key("file1"));
    }

    #[test]
    fn test_insert_bytes() {
        let f = TestFixture::new();
        let mut c = LruDiskCache::new(f.tmp(), 25).unwrap();
        c.insert_bytes("abc", &[0; 10]).unwrap();
        assert!(c.contains_key("abc"));
        c.insert_bytes("abd", &[0; 10]).unwrap();
        assert_eq!(c.size(), 20);
        // Adding this third file should put the cache above the limit.
        c.insert_bytes("xyz", &[0; 10]).unwrap();
        assert_eq!(c.size(), 20);
        // The least-recently-used file should have been removed.
        assert!(!c.contains_key("abc"));
        assert!(!f.tmp().join(normalize_key("abc")).exists());
    }

    #[test]
    fn test_insert_bytes_exact() {
        // Test that files adding up to exactly the size limit works.
        let f = TestFixture::new();
        let mut c = LruDiskCache::new(f.tmp(), 20).unwrap();
        c.insert_bytes("file1", &[1; 10]).unwrap();
        c.insert_bytes("file2", &[2; 10]).unwrap();
        assert_eq!(c.size(), 20);
        c.insert_bytes("file3", &[3; 10]).unwrap();
        assert_eq!(c.size(), 20);
        assert!(!c.contains_key("file1"));
    }

    #[test]
    fn test_add_get_lru() {
        let f = TestFixture::new();
        {
            let mut c = LruDiskCache::new(f.tmp(), 25).unwrap();
            c.insert_bytes("file1", &[1; 10]).unwrap();
            c.insert_bytes("file2", &[2; 10]).unwrap();
            // Get the file to bump its LRU status.
            assert_eq!(
                read_all(&mut c.get("file1").unwrap()).unwrap(),
                vec![1u8; 10]
            );
            // Adding this third file should put the cache above the limit.
            c.insert_bytes("file3", &[3; 10]).unwrap();
            assert_eq!(c.size(), 20);
            // The least-recently-used file should have been removed.
            assert!(!c.contains_key("file2"));
        }
        // Get rid of the cache, to test that the LRU persists on-disk as mtimes.
        // This is hacky, but mtime resolution on my mac with HFS+ is only 1 second, so we either
        // need to have a 1 second sleep in the test (boo) or adjust the mtimes back a bit so
        // that updating one file to the current time actually works to make it newer.
        set_mtime_back(f.tmp().join(normalize_key("file1")), 5);
        set_mtime_back(f.tmp().join(normalize_key("file3")), 5);
        {
            let mut c = LruDiskCache::new(f.tmp(), 25).unwrap();
            // Bump file1 again.
            c.get("file1").unwrap();
        }
        // Now check that the on-disk mtimes were updated and used.
        {
            let mut c = LruDiskCache::new(f.tmp(), 25).unwrap();
            assert!(c.contains_key("file1"));
            assert!(c.contains_key("file3"));
            assert_eq!(c.size(), 20);
            // Add another file to bump out the least-recently-used.
            c.insert_bytes("file4", &[4; 10]).unwrap();
            assert_eq!(c.size(), 20);
            assert!(!c.contains_key("file3"));
            assert!(c.contains_key("file1"));
        }
    }

    #[test]
    fn test_insert_bytes_too_large() {
        let f = TestFixture::new();
        let mut c = LruDiskCache::new(f.tmp(), 1).unwrap();
        match c.insert_bytes("abc", &[0; 2]) {
            Err(Error::FileTooLarge) => {}
            x => panic!("Unexpected result: {:?}", x),
        }
    }

    #[test]
    fn test_insert_file() {
        let f = TestFixture::new();
        let p1 = f.create_file("file1", 10);
        let p2 = f.create_file("file2", 10);
        let p3 = f.create_file("file3", 10);
        let mut c = LruDiskCache::new(f.tmp().join("cache"), 25).unwrap();
        c.insert_file("file1", &p1).unwrap();
        assert_eq!(c.len(), 1);
        c.insert_file("file2", &p2).unwrap();
        assert_eq!(c.len(), 2);
        // Get the file to bump its LRU status.
        assert_eq!(
            read_all(&mut c.get("file1").unwrap()).unwrap(),
            vec![0u8; 10]
        );
        // Adding this third file should put the cache above the limit.
        c.insert_file("file3", &p3).unwrap();
        assert_eq!(c.len(), 2);
        assert_eq!(c.size(), 20);
        // The least-recently-used file should have been removed.
        assert!(!c.contains_key("file2"));
        assert!(!p1.exists());
        assert!(!p2.exists());
        assert!(!p3.exists());
    }

    #[test]
    fn test_prepare_and_commit() {
        let f = TestFixture::new();
        let cache_dir = f.tmp();
        let mut c = LruDiskCache::new(cache_dir, 25).unwrap();
        let mut tmp = c.prepare_add("abc", 10).unwrap();
        // An entry added but not committed doesn't count, except for the
        // (reserved) size of the disk cache.
        assert!(!c.contains_key("abc"));
        assert_eq!(c.size(), 10);
        assert_eq!(c.lru.size(), 0);
        tmp.as_file_mut().write_all(&[0; 10]).unwrap();
        c.commit(tmp).unwrap();
        // Once committed, the file appears.
        assert!(c.contains_key("abc"));
        assert_eq!(c.size(), 10);
        assert_eq!(c.lru.size(), 10);

        let mut tmp = c.prepare_add("abd", 10).unwrap();
        assert_eq!(c.size(), 20);
        assert_eq!(c.lru.size(), 10);
        // Even though we haven't committed the second file, preparing for
        // the addition of the third one should put the cache above the
        // limit and trigger cleanup.
        let mut tmp2 = c.prepare_add("xyz", 10).unwrap();
        assert_eq!(c.size(), 20);
        assert_eq!(c.lru.size(), 0);
        // At this point, we expect the first entry to have been removed entirely.
        assert!(!c.contains_key("abc"));
        assert!(!f.tmp().join(normalize_key("abc")).exists());
        tmp.as_file_mut().write_all(&[0; 10]).unwrap();
        tmp2.as_file_mut().write_all(&[0; 10]).unwrap();
        c.commit(tmp).unwrap();
        assert_eq!(c.size(), 20);
        assert_eq!(c.lru.size(), 10);
        c.commit(tmp2).unwrap();
        assert_eq!(c.size(), 20);
        assert_eq!(c.lru.size(), 20);

        let mut tmp = c.prepare_add("abc", 5).unwrap();
        assert_eq!(c.size(), 25);
        assert_eq!(c.lru.size(), 20);
        // Committing a file bigger than the promised size should properly
        // handle the case where the real size makes the cache go over the limit.
        tmp.as_file_mut().write_all(&[0; 10]).unwrap();
        c.commit(tmp).unwrap();
        assert_eq!(c.size(), 20);
        assert_eq!(c.lru.size(), 20);
        assert!(!c.contains_key("abd"));
        assert!(!f.tmp().join(normalize_key("abd")).exists());

        // If for some reason, the cache still contains a temporary file on
        // initialization, the temporary file is removed.
        let LruDiskCacheAddEntry { file, .. } = c.prepare_add("abd", 5).unwrap();
        let (_, path) = file.keep().unwrap();
        std::mem::drop(c);
        // Ensure that the temporary file is indeed there.
        assert!(get_all_entries(cache_dir).any(|(file, _)| file == path));
        LruDiskCache::new(cache_dir, 25).unwrap();
        // The temporary file should not be there anymore.
        assert!(get_all_entries(cache_dir).all(|(file, _)| file != path));
    }

    #[tokio::test]
    async fn test_remove() {
        let f = TestFixture::new();
        let p1 = f.create_file("file1", 10);
        let p2 = f.create_file("file2", 10);
        let p3 = f.create_file("file3", 10);
        let mut c = LruDiskCache::new(f.tmp().join("cache"), 25).unwrap();
        c.insert_file("file1", &p1).unwrap();
        c.insert_file("file2", &p2).unwrap();
        c.remove("file1").await.unwrap();
        c.insert_file("file3", &p3).unwrap();
        assert_eq!(c.len(), 2);
        assert_eq!(c.size(), 20);

        // file1 should have been removed.
        assert!(!c.contains_key("file1"));
        assert!(!f.tmp().join("cache").join(normalize_key("file1")).exists());
        assert!(f.tmp().join("cache").join(normalize_key("file2")).exists());
        assert!(f.tmp().join("cache").join(normalize_key("file3")).exists());
        assert!(!p1.exists());
        assert!(!p2.exists());
        assert!(!p3.exists());

        let p4 = f.create_file("file1", 10);
        c.insert_file("file1", &p4).unwrap();
        assert_eq!(c.len(), 2);
        // file2 should have been removed.
        assert!(c.contains_key("file1"));
        assert!(!c.contains_key("file2"));
        assert!(!f.tmp().join("cache").join(normalize_key("file2")).exists());
        assert!(!p4.exists());
    }
}<|MERGE_RESOLUTION|>--- conflicted
+++ resolved
@@ -302,28 +302,20 @@
             let abs_path = self.rel_to_abs_path(rel_path);
             // TODO: check that files are removable during `init`, so that this is only
             // due to outside interference.
-<<<<<<< HEAD
             remove_entry_from_disk(&abs_path).unwrap_or_else(|e| {
-                error!("LruDiskCache: Error removing entry {abs_path:?}:\n{e:?}")
-=======
-            fs::remove_file(&remove_path).unwrap_or_else(|e| {
-                // Sometimes the file has already been removed
-                // this seems to happen when the max cache size has been reached
-                // https://github.com/mozilla/sccache/issues/2092
-                if e.kind() == std::io::ErrorKind::NotFound {
-                    debug!(
-                        "Error removing file from cache as it was not found: `{:?}`",
-                        remove_path
-                    );
-                } else {
-                    panic!(
-                        "Error removing file from cache: `{:?}`: {}, {:?}",
-                        remove_path,
-                        e,
-                        e.kind()
-                    )
+                if let Error::Io(e) = e {
+                    // Sometimes the file has already been removed
+                    // this seems to happen when the max cache size has been reached
+                    // https://github.com/mozilla/sccache/issues/2092
+                    if e.kind() == std::io::ErrorKind::NotFound {
+                        debug!(
+                            "Error removing file from cache as it was not found: `{:?}`",
+                            abs_path
+                        );
+                    } else {
+                        error!("LruDiskCache: Error removing entry {abs_path:?}:\n{e:?}")
+                    }
                 }
->>>>>>> 912a67e3
             });
         }
         Ok(())

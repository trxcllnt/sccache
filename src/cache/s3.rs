// Licensed under the Apache License, Version 2.0 (the "License");
// you may not use this file except in compliance with the License.
// You may obtain a copy of the License at
//
//     http://www.apache.org/licenses/LICENSE-2.0
//
// Unless required by applicable law or agreed to in writing, software
// distributed under the License is distributed on an "AS IS" BASIS,
// WITHOUT WARRANTIES OR CONDITIONS OF ANY KIND, either express or implied.
// See the License for the specific language governing permissions and
// limitations under the License.

use opendal::layers::LoggingLayer;
use opendal::services::S3;
use opendal::Operator;

use crate::errors::*;

use super::http_client::set_user_agent;

pub struct S3Cache;

impl S3Cache {
    pub fn build(
        bucket: &str,
        region: Option<&str>,
        key_prefix: &str,
        no_credentials: bool,
        endpoint: Option<&str>,
        use_ssl: Option<bool>,
        server_side_encryption: Option<bool>,
    ) -> Result<Operator> {
        let mut builder = S3::default()
            .http_client(set_user_agent())
            .bucket(bucket)
            .root(key_prefix);

        if let Some(region) = region {
            builder = builder.region(region);
        }

        if no_credentials {
            builder = builder
                .disable_config_load()
                // Disable EC2 metadata to avoid OpenDAL trying to load
                // credentials from EC2 metadata.
                //
                // A.k.a, don't try to visit `http://169.254.169.254`
                .disable_ec2_metadata()
                // Allow anonymous access to S3 so that OpenDAL will not
                // throw error when no credentials are provided.
                .allow_anonymous();
        }

        if let Some(endpoint) = endpoint {
            builder = builder.endpoint(&endpoint_resolver(endpoint, use_ssl)?);
        }

        if server_side_encryption.unwrap_or_default() {
            builder = builder.server_side_encryption_with_s3_key();
        }

        let op = Operator::new(builder)?
            .layer(LoggingLayer::default())
            .finish();
        Ok(op)
    }
}

<<<<<<< HEAD
/// Set the user agent (helps with monitoring on the server side)
fn set_user_agent() -> HttpClient {
    let user_agent = format!("{}/{}", env!("CARGO_PKG_NAME"), env!("CARGO_PKG_VERSION"));
    let client = reqwest::Client::builder()
        .user_agent(user_agent)
        .build()
        .unwrap();
    HttpClient::with(client)
}

=======
>>>>>>> 9a5b681a
/// Resolve given endpoint along with use_ssl settings.
fn endpoint_resolver(endpoint: &str, use_ssl: Option<bool>) -> Result<String> {
    let endpoint_uri: http::Uri = endpoint
        .try_into()
        .map_err(|err| anyhow!("input endpoint {endpoint} is invalid: {:?}", err))?;
    let mut parts = endpoint_uri.into_parts();
    match use_ssl {
        Some(true) => {
            parts.scheme = Some(http::uri::Scheme::HTTPS);
        }
        Some(false) => {
            parts.scheme = Some(http::uri::Scheme::HTTP);
        }
        None => {
            if parts.scheme.is_none() {
                parts.scheme = Some(http::uri::Scheme::HTTP);
            }
        }
    }
    // path_and_query is required when scheme is set
    if parts.path_and_query.is_none() {
        parts.path_and_query = Some(http::uri::PathAndQuery::from_static("/"));
    }

    Ok(http::Uri::from_parts(parts)?.to_string())
}

#[cfg(test)]
mod test {
    use super::*;

    #[test]
    fn test_endpoint_resolver() -> Result<()> {
        let cases = vec![
            (
                "no scheme without use_ssl",
                "s3-us-east-1.amazonaws.com",
                None,
                "http://s3-us-east-1.amazonaws.com/",
            ),
            (
                "http without use_ssl",
                "http://s3-us-east-1.amazonaws.com",
                None,
                "http://s3-us-east-1.amazonaws.com/",
            ),
            (
                "https without use_ssl",
                "https://s3-us-east-1.amazonaws.com",
                None,
                "https://s3-us-east-1.amazonaws.com/",
            ),
            (
                "no scheme with use_ssl",
                "s3-us-east-1.amazonaws.com",
                Some(true),
                "https://s3-us-east-1.amazonaws.com/",
            ),
            (
                "http with use_ssl",
                "http://s3-us-east-1.amazonaws.com",
                Some(true),
                "https://s3-us-east-1.amazonaws.com/",
            ),
            (
                "https with use_ssl",
                "https://s3-us-east-1.amazonaws.com",
                Some(true),
                "https://s3-us-east-1.amazonaws.com/",
            ),
            (
                "no scheme with not use_ssl",
                "s3-us-east-1.amazonaws.com",
                Some(false),
                "http://s3-us-east-1.amazonaws.com/",
            ),
            (
                "http with not use_ssl",
                "http://s3-us-east-1.amazonaws.com",
                Some(false),
                "http://s3-us-east-1.amazonaws.com/",
            ),
            (
                "https with not use_ssl",
                "https://s3-us-east-1.amazonaws.com",
                Some(false),
                "http://s3-us-east-1.amazonaws.com/",
            ),
        ];

        for (name, endpoint, use_ssl, expected) in cases {
            let actual = endpoint_resolver(endpoint, use_ssl)?;
            assert_eq!(actual, expected, "{}", name);
        }

        Ok(())
    }
}<|MERGE_RESOLUTION|>--- conflicted
+++ resolved
@@ -67,19 +67,6 @@
     }
 }
 
-<<<<<<< HEAD
-/// Set the user agent (helps with monitoring on the server side)
-fn set_user_agent() -> HttpClient {
-    let user_agent = format!("{}/{}", env!("CARGO_PKG_NAME"), env!("CARGO_PKG_VERSION"));
-    let client = reqwest::Client::builder()
-        .user_agent(user_agent)
-        .build()
-        .unwrap();
-    HttpClient::with(client)
-}
-
-=======
->>>>>>> 9a5b681a
 /// Resolve given endpoint along with use_ssl settings.
 fn endpoint_resolver(endpoint: &str, use_ssl: Option<bool>) -> Result<String> {
     let endpoint_uri: http::Uri = endpoint

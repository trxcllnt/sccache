--- conflicted
+++ resolved
@@ -1245,11 +1245,7 @@
                 // the provided commandline.
                 match c.parse_arguments(&cmd, &cwd, &env_vars) {
                     CompilerArguments::Ok(hasher) => {
-<<<<<<< HEAD
                         trace!("parse_arguments: Ok: {:?}", cmd);
-=======
-                        debug!("parse_arguments: Ok: {:?}", cmd);
->>>>>>> 9a5b681a
 
                         let body = self
                             .clone()
@@ -1313,10 +1309,6 @@
 
         let out_pretty = hasher.output_pretty().into_owned();
         let color_mode = hasher.color_mode();
-<<<<<<< HEAD
-        let kind = compiler.kind();
-        let lang = hasher.language();
-=======
 
         let (kind, lang) = {
             // HACK: See note in src/compiler/nvcc.rs
@@ -1333,7 +1325,6 @@
             }
         };
 
->>>>>>> 9a5b681a
         let me = self.clone();
 
         self.rt
@@ -1390,30 +1381,18 @@
 
                         match compiled {
                             CompileResult::Error => {
-<<<<<<< HEAD
                                 trace!("[{}]: compile result: error", out_pretty);
-=======
-                                debug!("compile result: cache error");
->>>>>>> 9a5b681a
 
                                 stats.cache_errors.increment(&kind, &lang);
                             }
                             CompileResult::CacheHit(duration) => {
-<<<<<<< HEAD
                                 trace!("[{}]: compile result: cache hit", out_pretty);
-=======
-                                debug!("compile result: cache hit");
->>>>>>> 9a5b681a
 
                                 stats.cache_hits.increment(&kind, &lang);
                                 stats.cache_read_hit_duration += duration;
                             }
                             CompileResult::CacheMiss(miss_type, dt, duration, future) => {
-<<<<<<< HEAD
                                 trace!("[{}]: compile result: cache miss", out_pretty);
-=======
-                                debug!("[{}]: compile result: cache miss", out_pretty);
->>>>>>> 9a5b681a
                                 dist_type = dt;
 
                                 match miss_type {
@@ -1432,8 +1411,7 @@
                                 stats.compilations += 1;
                                 stats.cache_misses.increment(&kind, &lang);
                                 stats.compiler_write_duration += duration;
-<<<<<<< HEAD
-                                trace!("[{}]: stats after compile result: {:?}", out_pretty, stats);
+                                trace!("[{}]: stats after compile result: {stats:?}", out_pretty);
                                 cache_write = Some(future);
                             }
                             CompileResult::NotCached(dt, duration) => {
@@ -1477,54 +1455,6 @@
 
                         trace!("[{}]: CompileFinished retcode: {}", out_pretty, status);
 
-=======
-                                debug!("stats after compile result: {stats:?}");
-                                cache_write = Some(future);
-                            }
-                            CompileResult::NotCached(dt, duration) => {
-                                debug!("[{}]: compile result: not cached", out_pretty);
-                                dist_type = dt;
-                                stats.compilations += 1;
-                                stats.compiler_write_duration += duration;
-                            }
-                            CompileResult::NotCacheable(dt, duration) => {
-                                debug!("[{}]: compile result: not cacheable", out_pretty);
-                                dist_type = dt;
-                                stats.compilations += 1;
-                                stats.compiler_write_duration += duration;
-                                stats.non_cacheable_compilations += 1;
-                            }
-                            CompileResult::CompileFailed(dt, duration) => {
-                                debug!("[{}]: compile result: compile failed", out_pretty);
-                                dist_type = dt;
-                                stats.compilations += 1;
-                                stats.compiler_write_duration += duration;
-                                stats.compile_fails += 1;
-                            }
-                        };
-
-                        match dist_type {
-                            DistType::NoDist => {}
-                            DistType::Ok(id) => {
-                                let server = id.addr().to_string();
-                                let server_count = stats.dist_compiles.entry(server).or_insert(0);
-                                *server_count += 1;
-                            }
-                            DistType::Error => stats.dist_errors += 1,
-                        }
-
-                        // Make sure the write guard has been dropped ASAP.
-                        drop(stats);
-
-                        let Output {
-                            status,
-                            stdout,
-                            stderr,
-                        } = out;
-
-                        trace!("CompileFinished retcode: {}", status);
-
->>>>>>> 9a5b681a
                         match status.code() {
                             Some(code) => res.retcode = Some(code),
                             None => res.signal = Some(get_signal(status)),
@@ -1536,11 +1466,7 @@
                     Err(err) => {
                         match err.downcast::<ProcessError>() {
                             Ok(ProcessError(output)) => {
-<<<<<<< HEAD
                                 warn!("[{}]: Compilation failed: {:?}", out_pretty, output);
-=======
-                                debug!("Compilation failed: {:?}", output);
->>>>>>> 9a5b681a
                                 stats.compile_fails += 1;
                                 // Make sure the write guard has been dropped ASAP.
                                 drop(stats);

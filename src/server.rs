// Copyright 2016 Mozilla Foundation
//
// Licensed under the Apache License, Version 2.0 (the "License");
// you may not use this file except in compliance with the License.
// You may obtain a copy of the License at
//
//     http://www.apache.org/licenses/LICENSE-2.0
//
// Unless required by applicable law or agreed to in writing, software
// distributed under the License is distributed on an "AS IS" BASIS,
// WITHOUT WARRANTIES OR CONDITIONS OF ANY KIND, either express or implied.
// See the License for the specific language governing permissions and
// limitations under the License.SCCACHE_MAX_FRAME_LENGTH

use crate::cache::readonly::ReadOnlyStorage;
use crate::cache::{storage_from_config, CacheMode, Storage};
use crate::compiler::{
    get_compiler_info, CacheControl, CompileResult, Compiler, CompilerArguments, CompilerHasher,
    CompilerKind, CompilerProxy, DistType, Language, MissType,
};
#[cfg(feature = "dist-client")]
use crate::config;
use crate::config::Config;
use crate::dist;
use crate::jobserver::Client;
use crate::mock_command::{CommandCreatorSync, ProcessCommandCreator};
use crate::protocol::{Compile, CompileFinished, CompileResponse, Request, Response};
use crate::util;
#[cfg(feature = "dist-client")]
use anyhow::Context as _;
use bytes::{buf::BufMut, Bytes, BytesMut};
use filetime::FileTime;
use fs::metadata;
use fs_err as fs;
use futures::channel::mpsc;
use futures::future::FutureExt;
use futures::{future, stream, Sink, SinkExt, Stream, StreamExt, TryFutureExt};
use number_prefix::NumberPrefix;
use serde::{Deserialize, Serialize};
use std::cell::Cell;
use std::collections::{HashMap, HashSet};
use std::env;
use std::ffi::OsString;
use std::future::Future;
use std::io::{self, Write};
use std::marker::Unpin;
#[cfg(feature = "dist-client")]
use std::mem;
#[cfg(any(target_os = "linux", target_os = "android"))]
use std::os::linux::net::SocketAddrExt;
use std::path::PathBuf;
use std::pin::Pin;
use std::process::{ExitStatus, Output};
use std::sync::Arc;
use std::task::{Context, Poll, Waker};
use std::time::Duration;
#[cfg(feature = "dist-client")]
use std::time::Instant;
use tokio::sync::Mutex;
use tokio::sync::RwLock;
use tokio::{
    io::{AsyncRead, AsyncWrite},
    runtime::Runtime,
    time::{self, sleep, Sleep},
};
use tokio_serde::Framed;
use tokio_util::codec::{length_delimited, LengthDelimitedCodec};
use tower::Service;

use crate::errors::*;

/// If the server is idle for this many seconds, shut down.
const DEFAULT_IDLE_TIMEOUT: u64 = 600;

/// If the dist client couldn't be created, retry creation at this number
/// of seconds from now (or later)
#[cfg(feature = "dist-client")]
const DIST_CLIENT_RECREATE_TIMEOUT: Duration = Duration::from_secs(30);

/// Result of background server startup.
#[derive(Debug, Serialize, Deserialize)]
pub enum ServerStartup {
    /// Server started successfully on `addr`.
    Ok { addr: String },
    /// Server Addr already in suse
    AddrInUse,
    /// Timed out waiting for server startup.
    TimedOut,
    /// Server encountered an error.
    Err { reason: String },
}

/// Get the time the server should idle for before shutting down, in seconds.
fn get_idle_timeout() -> u64 {
    // A value of 0 disables idle shutdown entirely.
    env::var("SCCACHE_IDLE_TIMEOUT")
        .ok()
        .and_then(|s| s.parse().ok())
        .unwrap_or(DEFAULT_IDLE_TIMEOUT)
}

fn notify_server_startup_internal<W: Write>(mut w: W, status: ServerStartup) -> Result<()> {
    util::write_length_prefixed_bincode(&mut w, status)
}

#[cfg(unix)]
fn notify_server_startup(name: &Option<OsString>, status: ServerStartup) -> Result<()> {
    use std::os::unix::net::UnixStream;
    let name = match *name {
        Some(ref s) => s,
        None => return Ok(()),
    };
    debug!("notify_server_startup({:?})", status);
    let stream = UnixStream::connect(name)?;
    notify_server_startup_internal(stream, status)
}

#[cfg(windows)]
fn notify_server_startup(name: &Option<OsString>, status: ServerStartup) -> Result<()> {
    use fs::OpenOptions;

    let name = match *name {
        Some(ref s) => s,
        None => return Ok(()),
    };
    let pipe = OpenOptions::new().write(true).read(true).open(name)?;
    notify_server_startup_internal(pipe, status)
}

#[cfg(unix)]
fn get_signal(status: &ExitStatus) -> Option<i32> {
    use std::os::unix::prelude::*;
    status.signal()
}
#[cfg(windows)]
fn get_signal(_status: &ExitStatus) -> Option<i32> {
    None
}

fn set_retcode_or_signal(res: &mut CompileFinished, status: &ExitStatus) {
    if let Some(code) = status.code() {
        res.retcode = Some(code)
    } else if let Some(signal) = get_signal(status) {
        res.signal = Some(signal)
    } else if cfg!(windows) {
        // No signals on Windows, assume exited with error
        res.retcode = Some(1)
    } else {
        // If no code or signal on Unix, assume SIGKILL
        res.signal = Some(9)
    }
}

pub struct DistClientContainer {
    // The actual dist client state
    #[cfg(feature = "dist-client")]
    state: futures::lock::Mutex<DistClientState>,
}

#[cfg(feature = "dist-client")]
pub struct DistClientConfig {
    // From the static dist configuration
    scheduler_url: Option<config::HTTPUrl>,
    auth: config::DistAuth,
    max_retries: f64,
    net: config::DistNetworking,
    cache_dir: PathBuf,
    toolchain_cache_size: u64,
    toolchains: Vec<config::DistToolchainConfig>,
    rewrite_includes_only: bool,
}

#[cfg(feature = "dist-client")]
pub enum DistClientState {
    #[cfg(feature = "dist-client")]
    Some(Box<DistClientConfig>, Arc<dyn dist::Client>),
    #[cfg(feature = "dist-client")]
    FailWithMessage(Box<DistClientConfig>, String),
    #[cfg(feature = "dist-client")]
    RetryCreateAt(Box<DistClientConfig>, Instant),
    Disabled,
}

#[cfg(not(feature = "dist-client"))]
impl DistClientContainer {
    #[cfg(not(feature = "dist-client"))]
    fn new(config: &Config, _: &tokio::runtime::Handle) -> Self {
        if config.dist.scheduler_url.is_some() {
            warn!("Scheduler address configured but dist feature disabled, disabling distributed sccache")
        }
        Self {}
    }

    pub fn new_disabled() -> Self {
        Self {}
    }

    #[cfg(feature = "dist-client")]
    pub fn new_with_state(_: DistClientState) -> Self {
        Self {}
    }

    pub async fn reset_state(&self) {}

    pub async fn get_status(&self) -> DistInfo {
        DistInfo::Disabled("dist-client feature not selected".to_string())
    }

    async fn get_client(&self) -> Result<Option<Arc<dyn dist::Client>>> {
        Ok(None)
    }
}

#[cfg(feature = "dist-client")]
impl DistClientContainer {
    fn new(config: &Config, pool: &tokio::runtime::Handle) -> Self {
        let config = DistClientConfig {
            scheduler_url: config.dist.scheduler_url.clone(),
            auth: config.dist.auth.clone(),
            max_retries: config.dist.max_retries,
            net: config.dist.net.clone(),
            cache_dir: config.dist.cache_dir.clone(),
            toolchain_cache_size: config.dist.toolchain_cache_size,
            toolchains: config.dist.toolchains.clone(),
            rewrite_includes_only: config.dist.rewrite_includes_only,
        };
        let state = Self::create_state(config);
        let state = pool.block_on(state);
        Self {
            state: futures::lock::Mutex::new(state),
        }
    }

    #[cfg(feature = "dist-client")]
    pub fn new_with_state(state: DistClientState) -> Self {
        Self {
            state: futures::lock::Mutex::new(state),
        }
    }

    pub fn new_disabled() -> Self {
        Self {
            state: futures::lock::Mutex::new(DistClientState::Disabled),
        }
    }

    pub async fn reset_state(&self) {
        let mut guard = self.state.lock().await;
        let state = &mut *guard;
        match mem::replace(state, DistClientState::Disabled) {
            DistClientState::Some(cfg, _)
            | DistClientState::FailWithMessage(cfg, _)
            | DistClientState::RetryCreateAt(cfg, _) => {
                warn!("State reset. Will recreate");
                *state = DistClientState::RetryCreateAt(
                    cfg,
                    Instant::now().checked_sub(Duration::from_secs(1)).unwrap(),
                );
            }
            DistClientState::Disabled => (),
        }
    }

    pub async fn get_status(&self) -> DistInfo {
        let mut guard = self.state.lock().await;
        let state = &mut *guard;
        let (client, scheduler_url) = match state {
            DistClientState::Disabled => return DistInfo::Disabled("disabled".to_string()),
            DistClientState::FailWithMessage(cfg, _) => {
                return DistInfo::NotConnected(
                    cfg.scheduler_url.clone(),
                    "enabled, auth not configured".to_string(),
                )
            }
            DistClientState::RetryCreateAt(cfg, _) => {
                return DistInfo::NotConnected(
                    cfg.scheduler_url.clone(),
                    "enabled, not connected, will retry".to_string(),
                )
            }
            DistClientState::Some(cfg, client) => (Arc::clone(client), cfg.scheduler_url.clone()),
        };

        match client.get_status().await {
            Ok(res) => DistInfo::SchedulerStatus(scheduler_url.clone(), res),
            Err(_) => DistInfo::NotConnected(
                scheduler_url.clone(),
                "could not communicate with scheduler".to_string(),
            ),
        }
    }

    async fn get_client(&self) -> Result<Option<Arc<dyn dist::Client>>> {
        let mut guard = self.state.lock().await;
        let state = &mut *guard;
        Self::maybe_recreate_state(state).await;
        let res = match state {
            DistClientState::Some(_, dc) => Ok(Some(dc.clone())),
            DistClientState::Disabled | DistClientState::RetryCreateAt(_, _) => Ok(None),
            DistClientState::FailWithMessage(_, msg) => Err(anyhow!(msg.clone())),
        };
        if res.is_err() {
            let config = match mem::replace(state, DistClientState::Disabled) {
                DistClientState::FailWithMessage(config, _) => config,
                _ => unreachable!(),
            };
            // The client is most likely mis-configured, make sure we
            // re-create on our next attempt.
            *state = DistClientState::RetryCreateAt(
                config,
                Instant::now().checked_sub(Duration::from_secs(1)).unwrap(),
            );
        }
        res
    }

    async fn maybe_recreate_state(state: &mut DistClientState) {
        if let DistClientState::RetryCreateAt(_, instant) = *state {
            if instant > Instant::now() {
                return;
            }
            let config = match mem::replace(state, DistClientState::Disabled) {
                DistClientState::RetryCreateAt(config, _) => config,
                _ => unreachable!(),
            };
            info!("Attempting to recreate the dist client");
            *state = Self::create_state(*config).await
        }
    }

    // Attempt to recreate the dist client
    async fn create_state(config: DistClientConfig) -> DistClientState {
        macro_rules! try_or_retry_later {
            ($v:expr) => {{
                match $v {
                    Ok(v) => v,
                    Err(e) => {
                        // `{:?}` prints the full cause chain and backtrace.
                        error!("{:?}", e);
                        return DistClientState::RetryCreateAt(
                            Box::new(config),
                            Instant::now() + DIST_CLIENT_RECREATE_TIMEOUT,
                        );
                    }
                }
            }};
        }

        macro_rules! try_or_fail_with_message {
            ($v:expr) => {{
                match $v {
                    Ok(v) => v,
                    Err(e) => {
                        // `{:?}` prints the full cause chain and backtrace.
                        let errmsg = format!("{:?}", e);
                        error!("{}", errmsg);
                        return DistClientState::FailWithMessage(
                            Box::new(config),
                            errmsg.to_string(),
                        );
                    }
                }
            }};
        }
        match config.scheduler_url {
            Some(ref addr) => {
                let url = addr.to_url();
                info!("Enabling distributed sccache to {}", url);
                let auth_token = match &config.auth {
                    config::DistAuth::Token { token } => Ok(token.to_owned()),
                    config::DistAuth::Oauth2CodeGrantPKCE { auth_url, .. }
                    | config::DistAuth::Oauth2Implicit { auth_url, .. } => {
                        Self::get_cached_config_auth_token(auth_url)
                    }
                };
                let auth_token = try_or_fail_with_message!(auth_token
                    .context("could not load client auth token, run |sccache --dist-auth|"));
                let dist_client = dist::http::Client::new(
                    url,
                    &config.cache_dir.join("client"),
                    config.toolchain_cache_size,
                    &config.toolchains,
                    auth_token,
                    config.max_retries,
                    config.rewrite_includes_only,
                    &config.net,
                )
                .await;
                let dist_client =
                    try_or_retry_later!(dist_client.context("failure during dist client creation"));
                use crate::dist::Client;
                match dist_client.get_status().await {
                    Ok(res) => {
                        info!(
                            "Successfully created dist client with {:?} cores across {:?} servers",
                            res.info.occupancy,
                            res.servers.len()
                        );
                        DistClientState::Some(Box::new(config), Arc::new(dist_client))
                    }
                    Err(_) => {
                        warn!("Scheduler address configured, but could not communicate with scheduler");
                        DistClientState::RetryCreateAt(
                            Box::new(config),
                            Instant::now() + DIST_CLIENT_RECREATE_TIMEOUT,
                        )
                    }
                }
            }
            None => {
                info!("No scheduler address configured, disabling distributed sccache");
                DistClientState::Disabled
            }
        }
    }

    fn get_cached_config_auth_token(auth_url: &str) -> Result<String> {
        let cached_config = config::CachedConfig::reload()?;
        cached_config
            .with(|c| c.dist.auth_tokens.get(auth_url).map(String::to_owned))
            .with_context(|| format!("token for url {} not present in cached config", auth_url))
    }
}

thread_local! {
    /// catch_unwind doesn't provide panic location, so we store that
    /// information via a panic hook to be used when catch_unwind
    /// catches a panic.
    static PANIC_LOCATION: Cell<Option<(String, u32, u32)>> = const { Cell::new(None) };
}

/// Start an sccache server, listening on `addr`.
///
/// Spins an event loop handling client connections until a client
/// requests a shutdown.
pub fn start_server(config: &Config, addr: &crate::net::SocketAddr) -> Result<()> {
    info!("start_server: {addr}");
    let panic_hook = std::panic::take_hook();
    std::panic::set_hook(Box::new(move |info| {
        PANIC_LOCATION.with(|l| {
            l.set(
                info.location()
                    .map(|loc| (loc.file().to_string(), loc.line(), loc.column())),
            )
        });
        panic_hook(info)
    }));
    let client = Client::new();
    let runtime = tokio::runtime::Builder::new_multi_thread()
        .enable_all()
<<<<<<< HEAD
        .worker_threads(2 * std::thread::available_parallelism().unwrap().get())
=======
        .worker_threads(std::cmp::max(20, 2 * util::num_cpus()))
>>>>>>> 912a67e3
        .build()?;
    let pool = runtime.handle().clone();
    let dist_client = DistClientContainer::new(config, &pool);

    let notify = env::var_os("SCCACHE_STARTUP_NOTIFY");

    let raw_storage = match storage_from_config(&config.cache, &config.fallback_cache) {
        Ok(storage) => storage,
        Err(err) => {
            error!("storage init failed for: {err:?}");

            notify_server_startup(
                &notify,
                ServerStartup::Err {
                    reason: err.to_string(),
                },
            )?;

            return Err(err);
        }
    };

    let cache_mode = runtime.block_on(async {
        match raw_storage.check().await {
            Ok(mode) => Ok(mode),
            Err(err) => {
                error!("storage check failed for: {err:?}");

                notify_server_startup(
                    &notify,
                    ServerStartup::Err {
                        reason: err.to_string(),
                    },
                )?;

                Err(err)
            }
        }
    })?;
    info!("server has setup with {cache_mode:?}");

    let storage = match cache_mode {
        CacheMode::ReadOnly => Arc::new(ReadOnlyStorage(raw_storage)),
        _ => raw_storage,
    };

    let res = (|| -> io::Result<_> {
        match addr {
            crate::net::SocketAddr::Net(addr) => {
                trace!("binding TCP {addr}");
                let l = runtime.block_on(tokio::net::TcpListener::bind(addr))?;
                let srv =
                    SccacheServer::<_>::with_listener(l, runtime, client, dist_client, storage);
                Ok((
                    srv.local_addr().unwrap(),
                    Box::new(move |f| srv.run(f)) as Box<dyn FnOnce(_) -> _>,
                ))
            }
            #[cfg(unix)]
            crate::net::SocketAddr::Unix(path) => {
                trace!("binding unix socket {}", path.display());
                // Unix socket will report addr in use on any unlink file.
                let _ = std::fs::remove_file(path);
                let l = {
                    let _guard = runtime.enter();
                    tokio::net::UnixListener::bind(path)?
                };
                let srv =
                    SccacheServer::<_>::with_listener(l, runtime, client, dist_client, storage);
                Ok((
                    srv.local_addr().unwrap(),
                    Box::new(move |f| srv.run(f)) as Box<dyn FnOnce(_) -> _>,
                ))
            }
            #[cfg(any(target_os = "linux", target_os = "android"))]
            crate::net::SocketAddr::UnixAbstract(p) => {
                trace!("binding abstract unix socket {}", p.escape_ascii());
                let abstract_addr = std::os::unix::net::SocketAddr::from_abstract_name(p)?;
                let l = std::os::unix::net::UnixListener::bind_addr(&abstract_addr)?;
                l.set_nonblocking(true)?;
                let l = {
                    let _guard = runtime.enter();
                    tokio::net::UnixListener::from_std(l)?
                };
                let srv =
                    SccacheServer::<_>::with_listener(l, runtime, client, dist_client, storage);
                Ok((
                    srv.local_addr()
                        .unwrap_or_else(|| crate::net::SocketAddr::UnixAbstract(p.to_vec())),
                    Box::new(move |f| srv.run(f)) as Box<dyn FnOnce(_) -> _>,
                ))
            }
        }
    })();
    match res {
        Ok((addr, run)) => {
            info!("server started, listening on {addr}");
            notify_server_startup(
                &notify,
                ServerStartup::Ok {
                    addr: addr.to_string(),
                },
            )?;
            run(future::pending::<()>())?;
            Ok(())
        }
        Err(e) => {
            error!("failed to start server: {}", e);
            if io::ErrorKind::AddrInUse == e.kind() {
                notify_server_startup(&notify, ServerStartup::AddrInUse)?;
            } else if cfg!(windows) && Some(10013) == e.raw_os_error() {
                // 10013 is the "WSAEACCES" error, which can occur if the requested port
                // has been allocated for other purposes, such as winNAT or Hyper-V.
                let windows_help_message =
                    "A Windows port exclusion is blocking use of the configured port.\nTry setting SCCACHE_SERVER_PORT to a new value.";
                let reason: String = format!("{windows_help_message}\n{e}");
                notify_server_startup(&notify, ServerStartup::Err { reason })?;
            } else {
                let reason = e.to_string();
                notify_server_startup(&notify, ServerStartup::Err { reason })?;
            }
            Err(e.into())
        }
    }
}

pub struct SccacheServer<A: crate::net::Acceptor, C: CommandCreatorSync = ProcessCommandCreator> {
    runtime: Runtime,
    listener: A,
    rx: mpsc::Receiver<ServerMessage>,
    timeout: Duration,
    service: SccacheService<C>,
    wait: WaitUntilZero,
}

impl<C: CommandCreatorSync> SccacheServer<tokio::net::TcpListener, C> {
    pub fn new(
        port: u16,
        runtime: Runtime,
        client: Client,
        dist_client: DistClientContainer,
        storage: Arc<dyn Storage>,
    ) -> Result<Self> {
        let addr = crate::net::SocketAddr::with_port(port);
        let listener = runtime.block_on(tokio::net::TcpListener::bind(addr.as_net().unwrap()))?;

        Ok(Self::with_listener(
            listener,
            runtime,
            client,
            dist_client,
            storage,
        ))
    }
}

impl<A: crate::net::Acceptor, C: CommandCreatorSync> SccacheServer<A, C> {
    pub fn with_listener(
        listener: A,
        runtime: Runtime,
        client: Client,
        dist_client: DistClientContainer,
        storage: Arc<dyn Storage>,
    ) -> Self {
        // Prepare the service which we'll use to service all incoming TCP
        // connections.
        let (tx, rx) = mpsc::channel(1);
        let (wait, info) = WaitUntilZero::new();
        let pool = runtime.handle().clone();
        let service = SccacheService::new(dist_client, storage, &client, pool, tx, info);

        SccacheServer {
            runtime,
            listener,
            rx,
            service,
            timeout: Duration::from_secs(get_idle_timeout()),
            wait,
        }
    }

    /// Configures how long this server will be idle before shutting down.
    #[allow(dead_code)]
    pub fn set_idle_timeout(&mut self, timeout: Duration) {
        self.timeout = timeout;
    }

    /// Set the storage this server will use.
    #[allow(dead_code)]
    pub fn set_storage(&mut self, storage: Arc<dyn Storage>) {
        self.service.storage = storage;
    }

    /// Returns a reference to a thread pool to run work on
    #[allow(dead_code)]
    pub fn pool(&self) -> &tokio::runtime::Handle {
        &self.service.rt
    }

    /// Returns a reference to the command creator this server will use
    #[allow(dead_code)]
    pub fn command_creator(&self) -> &C {
        &self.service.creator
    }

    /// Returns the port that this server is bound to
    #[allow(dead_code)]
    pub fn local_addr(&self) -> Option<crate::net::SocketAddr> {
        self.listener.local_addr().unwrap()
    }

    /// Runs this server to completion.
    ///
    /// If the `shutdown` future resolves then the server will be shut down,
    /// otherwise the server may naturally shut down if it becomes idle for too
    /// long anyway.
    pub fn run<F>(self, shutdown: F) -> io::Result<()>
    where
        F: Future,
        C: Send,
        A::Socket: 'static,
    {
        let SccacheServer {
            runtime,
            listener,
            rx,
            service,
            timeout,
            wait,
        } = self;

        // Create our "server future" which will simply handle all incoming
        // connections in separate tasks.
        let server = async move {
            loop {
                let socket = listener.accept().await?;
                trace!("incoming connection");
                let conn = service.clone().bind(socket).map_err(|res| {
                    error!("Failed to bind socket: {}", res);
                });

                // We're not interested if the task panicked; immediately process
                // another connection
                #[allow(clippy::let_underscore_future)]
                let _ = tokio::spawn(conn);
            }
        };

        // Right now there's a whole bunch of ways to shut down this server for
        // various purposes. These include:
        //
        // 1. The `shutdown` future above.
        // 2. An RPC indicating the server should shut down
        // 3. A period of inactivity (no requests serviced)
        //
        // These are all encapsulated with the future that we're creating below.
        // The `ShutdownOrInactive` indicates the RPC or the period of
        // inactivity, and this is then select'd with the `shutdown` future
        // passed to this function.

        let shutdown = shutdown.map(|_| {
            info!("shutting down due to explicit signal");
        });

        let shutdown_idle = async {
            ShutdownOrInactive {
                rx,
                timeout: if timeout != Duration::new(0, 0) {
                    Some(Box::pin(sleep(timeout)))
                } else {
                    None
                },
                timeout_dur: timeout,
            }
            .await;
            info!("shutting down due to being idle or request");
        };

        runtime.block_on(async {
            futures::select! {
                server = server.fuse() => server,
                _res = shutdown.fuse() => Ok(()),
                _res = shutdown_idle.fuse() => Ok::<_, io::Error>(()),
            }
        })?;

        const SHUTDOWN_TIMEOUT: Duration = Duration::from_secs(10);
        info!(
            "moving into the shutdown phase now, waiting at most {} seconds \
             for all client requests to complete",
            SHUTDOWN_TIMEOUT.as_secs()
        );

        // Once our server has shut down either due to inactivity or a manual
        // request we still need to give a bit of time for all active
        // connections to finish. This `wait` future will resolve once all
        // instances of `SccacheService` have been dropped.
        //
        // Note that we cap the amount of time this can take, however, as we
        // don't want to wait *too* long.
        runtime.block_on(async { time::timeout(SHUTDOWN_TIMEOUT, wait).await })?;

        info!("ok, fully shutting down now");

        Ok(())
    }
}

/// Maps a compiler proxy path to a compiler proxy and it's last modification time
type CompilerProxyMap<C> = HashMap<PathBuf, (Box<dyn CompilerProxy<C>>, FileTime)>;
type CompilerMap<C> = HashMap<PathBuf, Option<CompilerCacheEntry<C>>>;

/// entry of the compiler cache
struct CompilerCacheEntry<C> {
    /// compiler argument trait obj
    pub compiler: Box<dyn Compiler<C>>,
    /// modification time of the compilers executable file
    pub mtime: FileTime,
    /// distributed compilation extra info
    pub dist_info: Option<(PathBuf, FileTime)>,
}

impl<C> CompilerCacheEntry<C> {
    fn new(
        compiler: Box<dyn Compiler<C>>,
        mtime: FileTime,
        dist_info: Option<(PathBuf, FileTime)>,
    ) -> Self {
        Self {
            compiler,
            mtime,
            dist_info,
        }
    }
}
/// Service implementation for sccache
#[derive(Clone)]
pub struct SccacheService<C>
where
    C: Send,
{
    /// Server statistics.
    stats: Arc<Mutex<ServerStats>>,

    /// Distributed sccache client
    dist_client: Arc<DistClientContainer>,

    /// Cache storage.
    storage: Arc<dyn Storage>,

    /// A cache of known compiler info.
    compilers: Arc<RwLock<CompilerMap<C>>>,

    /// map the cwd with compiler proxy path to a proxy resolver, which
    /// will dynamically resolve the input compiler for the current context
    /// (usually file or current working directory)
    /// the associated `FileTime` is the modification time of
    /// the compiler proxy, in order to track updates of the proxy itself
    compiler_proxies: Arc<RwLock<CompilerProxyMap<C>>>,

    /// Task pool for blocking (used mostly for disk I/O-bound tasks) and
    // non-blocking tasks
    rt: tokio::runtime::Handle,

    /// An object for creating commands.
    ///
    /// This is mostly useful for unit testing, where we
    /// can mock this out.
    creator: C,

    /// Message channel used to learn about requests received by this server.
    ///
    /// Note that messages sent along this channel will keep the server alive
    /// (reset the idle timer) and this channel can also be used to shut down
    /// the entire server immediately via a message.
    tx: mpsc::Sender<ServerMessage>,

    /// Information tracking how many services (connected clients) are active.
    /// This field causes [WaitUntilZero] to wait until this struct drops.
    #[allow(dead_code)]
    info: ActiveInfo,
}

type SccacheRequest = Message<Request, Body<()>>;
type SccacheResponse = Message<Response, Pin<Box<dyn Future<Output = Result<Response>> + Send>>>;

/// Messages sent from all services to the main event loop indicating activity.
///
/// Whenever a request is receive a `Request` message is sent which will reset
/// the idle shutdown timer, and otherwise a `Shutdown` message indicates that
/// a server shutdown was requested via an RPC.
pub enum ServerMessage {
    /// A message sent whenever a request is received.
    Request,
    /// Message sent whenever a shutdown request is received.
    Shutdown,
}

impl<C> Service<SccacheRequest> for Arc<SccacheService<C>>
where
    C: CommandCreatorSync + Send + Sync + 'static,
{
    type Response = SccacheResponse;
    type Error = Error;
    type Future = Pin<Box<dyn Future<Output = Result<Self::Response>> + Send + 'static>>;

    fn call(&mut self, req: SccacheRequest) -> Self::Future {
        trace!("handle_client");

        // Opportunistically let channel know that we've received a request. We
        // ignore failures here as well as backpressure as it's not imperative
        // that every message is received.
        drop(self.tx.clone().start_send(ServerMessage::Request));

        let me = self.clone();
        Box::pin(async move {
            match req.into_inner() {
                Request::Compile(compile) => {
                    trace!("handle_client: compile");
                    me.stats.lock().await.compile_requests += 1;
                    me.handle_compile(compile).await
                }
                Request::GetStats => {
                    trace!("handle_client: get_stats");
                    me.get_info()
                        .await
                        .map(|i| Response::Stats(Box::new(i)))
                        .map(Message::WithoutBody)
                }
                Request::DistStatus => {
                    trace!("handle_client: dist_status");
                    me.get_dist_status()
                        .await
                        .map(Response::DistStatus)
                        .map(Message::WithoutBody)
                }
                Request::ZeroStats => {
                    trace!("handle_client: zero_stats");
                    me.zero_stats().await;
                    Ok(Message::WithoutBody(Response::ZeroStats))
                }
                Request::Shutdown => {
                    trace!("handle_client: shutdown");
                    let mut tx = me.tx.clone();
                    future::try_join(
                        async {
                            let _ = tx.send(ServerMessage::Shutdown).await;
                            Ok(())
                        },
                        me.get_info(),
                    )
                    .await
                    .map(move |(_, info)| {
                        Message::WithoutBody(Response::ShuttingDown(Box::new(info)))
                    })
                }
            }
        })
    }

    fn poll_ready(&mut self, _cx: &mut Context<'_>) -> Poll<Result<()>> {
        Poll::Ready(Ok(()))
    }
}

use futures::future::Either;
use futures::TryStreamExt;

impl<C> SccacheService<C>
where
    C: CommandCreatorSync + Clone + Send + Sync + 'static,
{
    pub fn new(
        dist_client: DistClientContainer,
        storage: Arc<dyn Storage>,
        client: &Client,
        rt: tokio::runtime::Handle,
        tx: mpsc::Sender<ServerMessage>,
        info: ActiveInfo,
    ) -> SccacheService<C> {
        SccacheService {
            stats: Arc::default(),
            dist_client: Arc::new(dist_client),
            storage,
            compilers: Arc::default(),
            compiler_proxies: Arc::default(),
            rt,
            creator: C::new(client),
            tx,
            info,
        }
    }

    pub fn mock_with_storage(
        storage: Arc<dyn Storage>,
        rt: tokio::runtime::Handle,
    ) -> SccacheService<C> {
        let (tx, _) = mpsc::channel(1);
        let (_, info) = WaitUntilZero::new();
        let client = Client::new_num(1);
        let dist_client = DistClientContainer::new_disabled();
        SccacheService {
            stats: Arc::default(),
            dist_client: Arc::new(dist_client),
            storage,
            compilers: Arc::default(),
            compiler_proxies: Arc::default(),
            rt,
            creator: C::new(&client),
            tx,
            info,
        }
    }

    #[cfg(feature = "dist-client")]
    pub fn mock_with_dist_client(
        dist_client: Arc<dyn dist::Client>,
        storage: Arc<dyn Storage>,
        rt: tokio::runtime::Handle,
    ) -> SccacheService<C> {
        let (tx, _) = mpsc::channel(1);
        let (_, info) = WaitUntilZero::new();
        let client = Client::new_num(1);
        SccacheService {
            stats: Arc::default(),
            dist_client: Arc::new(DistClientContainer::new_with_state(DistClientState::Some(
                Box::new(DistClientConfig {
                    scheduler_url: None,
                    auth: config::DistAuth::Token { token: "".into() },
                    max_retries: 0f64,
                    net: Default::default(),
                    cache_dir: "".into(),
                    toolchain_cache_size: 0,
                    toolchains: vec![],
                    rewrite_includes_only: false,
                }),
                dist_client,
            ))),
            storage,
            compilers: Arc::default(),
            compiler_proxies: Arc::default(),
            rt: rt.clone(),
            creator: C::new(&client),
            tx,
            info,
        }
    }

    fn bind<T>(self, socket: T) -> impl Future<Output = Result<()>> + Send + Sized + 'static
    where
        T: AsyncRead + AsyncWrite + Unpin + Send + 'static,
    {
        let mut builder = length_delimited::Builder::new();
        if let Ok(max_frame_length_str) = env::var("SCCACHE_MAX_FRAME_LENGTH") {
            if let Ok(max_frame_length) = max_frame_length_str.parse::<usize>() {
                builder.max_frame_length(max_frame_length);
            } else {
                warn!("Content of SCCACHE_MAX_FRAME_LENGTH is not a valid number, using default");
            }
        }
        let io = builder.new_framed(socket);

        let (sink, stream) = SccacheTransport {
            inner: Framed::new(io.sink_err_into().err_into(), BincodeCodec),
        }
        .split();
        let sink = sink.sink_err_into::<Error>();

        let me = Arc::new(self);
        stream
            .err_into::<Error>()
            .and_then(move |input| me.clone().call(input))
            .and_then(move |response| async move {
                let fut = match response {
                    Message::WithoutBody(message) => {
                        let stream = stream::once(async move { Ok(Frame::Message { message }) });
                        Either::Left(stream)
                    }
                    Message::WithBody(message, body) => {
                        let stream = stream::once(async move { Ok(Frame::Message { message }) })
                            .chain(
                                body.into_stream()
                                    .map_ok(|chunk| Frame::Body { chunk: Some(chunk) }),
                            )
                            .chain(stream::once(async move { Ok(Frame::Body { chunk: None }) }));
                        Either::Right(stream)
                    }
                };
                Ok(Box::pin(fut))
            })
            .try_flatten()
            .forward(sink)
    }

    /// Get dist status.
    async fn get_dist_status(&self) -> Result<DistInfo> {
        Ok(self.dist_client.get_status().await)
    }

    /// Get info and stats about the cache.
    async fn get_info(&self) -> Result<ServerInfo> {
        let stats = self.stats.lock().await.clone();
        ServerInfo::new(stats, Some(&*self.storage)).await
    }

    /// Zero stats about the cache.
    async fn zero_stats(&self) {
        *self.stats.lock().await = ServerStats::default();
    }

    /// Handle a compile request from a client.
    ///
    /// This will handle a compile request entirely, generating a response with
    /// the initial information and an optional body which will eventually
    /// contain the results of the compilation.
    async fn handle_compile(&self, compile: Compile) -> Result<SccacheResponse> {
        let exe = compile.exe;
        let cmd = compile.args;
        let cwd: PathBuf = compile.cwd.into();
        let env_vars = compile.env_vars;
        let me = self.clone();

        let info = self
            .compiler_info(exe.into(), cwd.clone(), &cmd, &env_vars)
            .await;
        Ok(me.check_compiler(info, cmd, cwd, env_vars).await)
    }

    /// Look up compiler info from the cache for the compiler `path`.
    /// If not cached, determine the compiler type and cache the result.
    pub async fn compiler_info(
        &self,
        path: PathBuf,
        cwd: PathBuf,
        args: &[OsString],
        env: &[(OsString, OsString)],
    ) -> Result<Box<dyn Compiler<C>>> {
        trace!("compiler_info");

        let me = self.clone();
        let me1 = self.clone();
        // lookup if compiler proxy exists for the current compiler path

        let path2 = path.clone();
        let path1 = path.clone();
        let env = env.to_vec();

        let resolved_with_proxy = {
            let compiler_proxies_borrow = self.compiler_proxies.read().await;
            // Create an owned future - compiler proxy is not Send so we can't
            // really await while borrowing the proxy since rustc is too conservative
            let resolve_proxied_executable =
                compiler_proxies_borrow
                    .get(&path)
                    .map(|(compiler_proxy, _filetime)| {
                        compiler_proxy.resolve_proxied_executable(
                            self.creator.clone(),
                            cwd.clone(),
                            env.as_slice(),
                        )
                    });

            match resolve_proxied_executable {
                Some(fut) => fut.await.ok(),
                None => None,
            }
        };

        // use the supplied compiler path as fallback, lookup its modification time too
        let (resolved_compiler_path, mtime) = match resolved_with_proxy {
            Some(x) => x, // TODO resolve the path right away
            _ => {
                // fallback to using the path directly
                metadata(&path2)
                    .map(|attr| FileTime::from_last_modification_time(&attr))
                    .ok()
                    .map(move |filetime| (path2, filetime))
                    .expect("Must contain sane data, otherwise mtime is not avail")
            }
        };

        // canonicalize the path to follow symlinks
        // don't canonicalize if the file name differs so it works with clang's multicall
        let resolved_compiler_path = match resolved_compiler_path.canonicalize() {
            Ok(path) if matches!(path.file_name(), Some(name) if resolved_compiler_path.file_name() == Some(name)) => {
                path
            }
            _ => resolved_compiler_path,
        };

        let dist_info = match me1.dist_client.get_client().await {
            Ok(Some(ref client)) => {
                if let Some(archive) = client.get_custom_toolchain(&resolved_compiler_path).await {
                    match metadata(&archive)
                        .map(|attr| FileTime::from_last_modification_time(&attr))
                    {
                        Ok(mtime) => Some((archive, mtime)),
                        _ => None,
                    }
                } else {
                    None
                }
            }
            _ => None,
        };

        let opt = match me1.compilers.read().await.get(&resolved_compiler_path) {
            // It's a hit only if the mtime and dist archive data matches.
            Some(Some(entry)) => {
                if entry.mtime == mtime && entry.dist_info == dist_info {
                    Some(entry.compiler.box_clone())
                } else {
                    None
                }
            }
            _ => None,
        };

        match opt {
            Some(info) => {
                trace!("compiler_info cache hit");
                Ok(info)
            }
            None => {
                trace!("compiler_info cache miss");
                // Check the compiler type and return the result when
                // finished. This generally involves invoking the compiler,
                // so do it asynchronously.

                // the compiler path might be compiler proxy, so it is important to use
                // `path` (or its clone `path1`) to resolve using that one, not using `resolved_compiler_path`
                let info = get_compiler_info::<C>(
                    me.creator.clone(),
                    &path1,
                    &cwd,
                    args,
                    env.as_slice(),
                    &me.rt,
                    dist_info.clone().map(|(p, _)| p),
                )
                .await;

                let (c, proxy) = match info {
                    Ok((c, proxy)) => (c.clone(), proxy.clone()),
                    Err(err) => {
                        trace!("Inserting PLAIN cache map info for {:?}", &path);
                        me.compilers.write().await.insert(path, None);

                        return Err(err);
                    }
                };

                // register the proxy for this compiler, so it will be used directly from now on
                // and the true/resolved compiler will create table hits in the hash map
                // based on the resolved path
                if let Some(proxy) = proxy {
                    trace!(
                        "Inserting new path proxy {:?} @ {:?} -> {:?}",
                        &path,
                        &cwd,
                        resolved_compiler_path
                    );
                    me.compiler_proxies
                        .write()
                        .await
                        .insert(path, (proxy, mtime));
                }
                // TODO add some safety checks in case a proxy exists, that the initial `path` is not
                // TODO the same as the resolved compiler binary

                // cache
                let map_info = CompilerCacheEntry::new(c.clone(), mtime, dist_info);
                trace!(
                    "Inserting POSSIBLY PROXIED cache map info for {:?}",
                    &resolved_compiler_path
                );
                me.compilers
                    .write()
                    .await
                    .insert(resolved_compiler_path, Some(map_info));

                // drop the proxy information, response is compiler only
                Ok(c)
            }
        }
    }

    /// Check that we can handle and cache `cmd` when run with `compiler`.
    /// If so, run `start_compile_task` to execute it.
    async fn check_compiler(
        &self,
        compiler: Result<Box<dyn Compiler<C>>>,
        cmd: Vec<OsString>,
        cwd: PathBuf,
        env_vars: Vec<(OsString, OsString)>,
    ) -> SccacheResponse {
        match compiler {
            Err(e) => {
                warn!("check_compiler: Unsupported compiler: {}", e.to_string());
                self.stats.lock().await.requests_unsupported_compiler += 1;
                return Message::WithoutBody(Response::Compile(
                    CompileResponse::UnsupportedCompiler(OsString::from(e.to_string())),
                ));
            }
            Ok(c) => {
                trace!("check_compiler: Supported compiler");
                // Now check that we can handle this compiler with
                // the provided commandline.
                match c.parse_arguments(&cmd, &cwd, &env_vars) {
                    CompilerArguments::Ok(hasher) => {
                        trace!("parse_arguments: Ok: {:?}", cmd);

                        let body = self
                            .clone()
                            .start_compile_task(c, hasher, cmd, cwd, env_vars)
                            .and_then(|res| async { Ok(Response::CompileFinished(res)) })
                            .boxed();

                        return Message::WithBody(
                            Response::Compile(CompileResponse::CompileStarted),
                            body,
                        );
                    }
                    CompilerArguments::CannotCache(why, extra_info) => {
                        if let Some(extra_info) = extra_info {
                            debug!(
                                "parse_arguments: CannotCache({}, {}): {:?}",
                                why, extra_info, cmd
                            )
                        } else {
                            debug!("parse_arguments: CannotCache({}): {:?}", why, cmd)
                        }
                        let mut stats = self.stats.lock().await;
                        stats.requests_not_cacheable += 1;
                        *stats.not_cached.entry(why.to_string()).or_insert(0) += 1;
                    }
                    CompilerArguments::NotCompilation => {
                        debug!("parse_arguments: NotCompilation: {:?}", cmd);
                        self.stats.lock().await.requests_not_compile += 1;
                    }
                }
            }
        }

        let res = CompileResponse::UnhandledCompile;
        Message::WithoutBody(Response::Compile(res))
    }

    /// Given compiler arguments `arguments`, look up
    /// a compile result in the cache or execute the compilation and store
    /// the result in the cache.
    pub async fn start_compile_task(
        self,
        compiler: Box<dyn Compiler<C>>,
        hasher: Box<dyn CompilerHasher<C>>,
        arguments: Vec<OsString>,
        cwd: PathBuf,
        env_vars: Vec<(OsString, OsString)>,
    ) -> Result<CompileFinished> {
        self.stats.lock().await.requests_executed += 1;

        let force_recache = env_vars.iter().any(|(k, _v)| k == "SCCACHE_RECACHE");
        let force_no_cache = env_vars.iter().any(|(k, _v)| k == "SCCACHE_NO_CACHE");

        let cache_control = if force_no_cache {
            CacheControl::ForceNoCache
        } else if force_recache {
            CacheControl::ForceRecache
        } else {
            CacheControl::Default
        };

        let out_pretty = hasher.output_pretty().into_owned();
        let color_mode = hasher.color_mode();

        let (kind, lang) = {
            // HACK: See note in src/compiler/nvcc.rs
            if env_vars
                .iter()
                .any(|(k, _)| k == "__SCCACHE_THIS_IS_A_CUDA_COMPILATION__")
            {
                (
                    CompilerKind::C(crate::compiler::CCompilerKind::Nvcc),
                    Language::Cuda,
                )
            } else {
                (compiler.kind(), hasher.language())
            }
        };

        let me = self.clone();

        self.rt
            .spawn(async move {

                let result = match me.dist_client.get_client().await {
                    Ok(client) => {
                        std::panic::AssertUnwindSafe(hasher
                            .get_cached_or_compile(
                                &me,
                                client,
                                me.creator.clone(),
                                me.storage.clone(),
                                arguments,
                                cwd,
                                env_vars,
                                cache_control,
                                me.rt.clone(),
                            )
                        )
                        .catch_unwind()
                        .await
                        .map_err(|e| {
                            let panic = e
                                .downcast_ref::<&str>()
                                .map(|s| &**s)
                                .or_else(|| e.downcast_ref::<String>().map(|s| &**s))
                                .unwrap_or("An unknown panic was caught.");
                            let thread = std::thread::current();
                            let thread_name = thread.name().unwrap_or("unnamed");
                            if let Some((file, line, column)) = PANIC_LOCATION.with(|l| l.take()) {
                                anyhow!("thread '{thread_name}' panicked at {file}:{line}:{column}: {panic}")
                            } else {
                                anyhow!("thread '{thread_name}' panicked: {panic}")
                            }
                        })
                        .and_then(std::convert::identity)
                    }
                    Err(e) => Err(e),
                };

                let mut cache_write = None;
                let mut res = CompileFinished {
                    color_mode,
                    ..Default::default()
                };

                let mut stats = me.stats.lock().await;

                match result {
                    Ok((compiled, out)) => {

                        let mut dist_type = DistType::NoDist;

                        match compiled {
                            CompileResult::Error => {
                                trace!("[{}]: compile result: error", out_pretty);

                                stats.cache_errors.increment(&kind, &lang);
                            }
                            CompileResult::CacheHit(duration) => {
                                trace!("[{}]: compile result: cache hit", out_pretty);

                                stats.cache_hits.increment(&kind, &lang);
                                stats.cache_read_hit_duration += duration;
                            }
                            CompileResult::CacheMiss(miss_type, dt, duration, future) => {
                                trace!("[{}]: compile result: cache miss", out_pretty);
                                dist_type = dt;

                                match miss_type {
                                    MissType::Normal => {}
                                    MissType::ForcedNoCache => {}
                                    MissType::ForcedRecache => {
                                        stats.forced_recaches += 1;
                                    }
                                    MissType::TimedOut => {
                                        stats.cache_timeouts += 1;
                                    }
                                    MissType::CacheReadError => {
                                        stats.cache_errors.increment(&kind, &lang);
                                    }
                                }
                                stats.compilations += 1;
                                stats.cache_misses.increment(&kind, &lang);
                                stats.compiler_write_duration += duration;
                                trace!("[{}]: stats after compile result: {stats:?}", out_pretty);
                                cache_write = Some(future);
                            }
                            CompileResult::NotCached(dt, duration) => {
                                trace!("[{}]: compile result: not cached", out_pretty);
                                dist_type = dt;
                                stats.compilations += 1;
                                stats.compiler_write_duration += duration;
                            }
                            CompileResult::NotCacheable(dt, duration) => {
                                trace!("[{}]: compile result: not cacheable", out_pretty);
                                dist_type = dt;
                                stats.compilations += 1;
                                stats.compiler_write_duration += duration;
                                stats.non_cacheable_compilations += 1;
                            }
                            CompileResult::CompileFailed(dt, duration) => {
                                trace!("[{}]: compile result: compile failed", out_pretty);
                                dist_type = dt;
                                stats.compilations += 1;
                                stats.compiler_write_duration += duration;
                                stats.compile_fails += 1;
                            }
                        };

                        match dist_type {
                            DistType::NoDist => {}
                            DistType::Ok(server_id) => {
                                stats.dist_compiles.entry(server_id).and_modify(|c| *c += 1).or_insert(1);
                            }
                            DistType::Error => stats.dist_errors += 1,
                        }

                        // Make sure the write guard has been dropped ASAP.
                        drop(stats);

                        let Output {
                            status,
                            stdout,
                            stderr,
                        } = out;

                        trace!("[{}]: CompileFinished retcode: {}", out_pretty, status);

                        set_retcode_or_signal(&mut res, &status);
                        res.stdout = stdout;
                        res.stderr = stderr;
                    }
                    Err(err) => {
                        match err.downcast::<ProcessError>() {
                            Ok(ProcessError(output)) => {
                                warn!("[{}]: Compilation failed: {:?}", out_pretty, output);
                                stats.compile_fails += 1;
                                // Make sure the write guard has been dropped ASAP.
                                drop(stats);

                                set_retcode_or_signal(&mut res, &output.status);
                                res.stdout = output.stdout;
                                res.stderr = output.stderr;
                            }
                            Err(err) => match err.downcast::<HttpClientError>() {
                                Ok(HttpClientError(msg)) => {
                                    // Make sure the write guard has been dropped ASAP.
                                    drop(stats);
                                    me.dist_client.reset_state().await;
                                    let errmsg = format!("[{out_pretty}] http error status: {msg}");
                                    error!("{}", errmsg);
                                    res.retcode = Some(1);
                                    res.stderr = errmsg.as_bytes().to_vec();
                                }
                                Err(err) => {
                                    stats.cache_errors.increment(&kind, &lang);
                                    // Make sure the write guard has been dropped ASAP.
                                    drop(stats);

                                    use std::fmt::Write;

                                    error!("[{out_pretty}] fatal error: {err}");

                                    let mut error = "sccache: encountered fatal error\n".to_string();
                                    let _ = writeln!(error, "sccache: error: {err}");
                                    for e in err.chain() {
                                        error!("[{out_pretty}] \t{e}");
                                        let _ = writeln!(error, "sccache: caused by: {}", e);
                                    }
                                    //TODO: figure out a better way to communicate this?
                                    res.retcode = Some(-2);
                                    res.stderr = error.into_bytes();
                                }
                            },
                        }
                    }
                };

                if let Some(cache_write) = cache_write {
                    match cache_write.await {
                        Err(e) => {
                            warn!("[{out_pretty}]: Error executing cache write: {e}");
                            me.stats.lock().await.cache_write_errors += 1;
                        }
                        //TODO: save cache stats!
                        Ok(info) => {
                            trace!(
                                "[{}]: Cache write finished in {}",
                                info.object_file_pretty,
                                util::fmt_duration_as_secs(&info.duration)
                            );
                            let mut stats = me.stats.lock().await;
                            stats.cache_writes += 1;
                            stats.cache_write_duration += info.duration;
                        }
                    }
                }

                Ok(res)
            })
            .map_err(anyhow::Error::new)
            .await?
    }
}

#[derive(Serialize, Deserialize, Debug, Clone, Default)]
pub struct PerLanguageCount {
    counts: HashMap<String, u64>,
    adv_counts: HashMap<String, u64>,
}

impl PerLanguageCount {
    fn increment(&mut self, kind: &CompilerKind, lang: &Language) {
        let lang_comp_key = kind.lang_comp_kind(lang);
        let adv_count = self.adv_counts.entry(lang_comp_key).or_insert(0);
        *adv_count += 1;

        let lang_key = kind.lang_kind(lang);
        let count = self.counts.entry(lang_key).or_insert(0);
        *count += 1;
    }

    pub fn all(&self) -> u64 {
        self.counts.values().sum()
    }

    pub fn get(&self, key: &str) -> Option<&u64> {
        self.counts.get(key)
    }

    pub fn get_adv(&self, key: &str) -> Option<&u64> {
        self.adv_counts.get(key)
    }

    pub fn new() -> PerLanguageCount {
        Self::default()
    }
}

/// Statistics about the server.
#[derive(Serialize, Deserialize, Clone, Debug)]
pub struct ServerStats {
    /// The count of client compile requests.
    pub compile_requests: u64,
    /// The count of client requests that used an unsupported compiler.
    pub requests_unsupported_compiler: u64,
    /// The count of client requests that were not compilation.
    pub requests_not_compile: u64,
    /// The count of client requests that were not cacheable.
    pub requests_not_cacheable: u64,
    /// The count of client requests that were executed.
    pub requests_executed: u64,
    /// The count of errors handling compile requests (per language).
    pub cache_errors: PerLanguageCount,
    /// The count of cache hits for handled compile requests (per language).
    pub cache_hits: PerLanguageCount,
    /// The count of cache misses for handled compile requests (per language).
    pub cache_misses: PerLanguageCount,
    /// The count of cache misses because the cache took too long to respond.
    pub cache_timeouts: u64,
    /// The count of errors reading cache entries.
    pub cache_read_errors: u64,
    /// The count of compilations which were successful but couldn't be cached.
    pub non_cacheable_compilations: u64,
    /// The count of compilations which forcibly ignored the cache.
    pub forced_recaches: u64,
    /// The count of errors writing to cache.
    pub cache_write_errors: u64,
    /// The number of successful cache writes.
    pub cache_writes: u64,
    /// The total time spent writing cache entries.
    pub cache_write_duration: Duration,
    /// The total time spent reading cache hits.
    pub cache_read_hit_duration: Duration,
    /// The number of compilations performed.
    pub compilations: u64,
    /// The total time spent compiling.
    pub compiler_write_duration: Duration,
    /// The count of compilation failures.
    pub compile_fails: u64,
    /// Counts of reasons why compiles were not cached.
    pub not_cached: HashMap<String, usize>,
    /// The count of compilations that were successfully distributed indexed
    /// by the server that ran those compilations.
    pub dist_compiles: HashMap<String, usize>,
    /// The count of compilations that were distributed but failed and had to be re-run locally
    pub dist_errors: u64,
}

/// Info and stats about the server.
#[derive(Serialize, Deserialize, Clone, Debug)]
pub struct ServerInfo {
    pub stats: ServerStats,
    pub cache_location: String,
    pub cache_size: Option<u64>,
    pub max_cache_size: Option<u64>,
    pub use_preprocessor_cache_mode: bool,
    pub version: String,
}

/// Status of the dist client.
#[derive(Serialize, Deserialize, Clone, Debug)]
pub enum DistInfo {
    Disabled(String),
    #[cfg(feature = "dist-client")]
    NotConnected(Option<config::HTTPUrl>, String),
    #[cfg(feature = "dist-client")]
    SchedulerStatus(Option<config::HTTPUrl>, dist::SchedulerStatus),
}

impl Default for ServerStats {
    fn default() -> ServerStats {
        ServerStats {
            compile_requests: u64::default(),
            requests_unsupported_compiler: u64::default(),
            requests_not_compile: u64::default(),
            requests_not_cacheable: u64::default(),
            requests_executed: u64::default(),
            cache_errors: PerLanguageCount::new(),
            cache_hits: PerLanguageCount::new(),
            cache_misses: PerLanguageCount::new(),
            cache_timeouts: u64::default(),
            cache_read_errors: u64::default(),
            non_cacheable_compilations: u64::default(),
            forced_recaches: u64::default(),
            cache_write_errors: u64::default(),
            cache_writes: u64::default(),
            cache_write_duration: Duration::new(0, 0),
            cache_read_hit_duration: Duration::new(0, 0),
            compilations: u64::default(),
            compiler_write_duration: Duration::new(0, 0),
            compile_fails: u64::default(),
            not_cached: HashMap::new(),
            dist_compiles: HashMap::new(),
            dist_errors: u64::default(),
        }
    }
}

pub trait ServerStatsWriter {
    fn write(&mut self, text: &str);
}

pub struct StdoutServerStatsWriter;

impl ServerStatsWriter for StdoutServerStatsWriter {
    fn write(&mut self, text: &str) {
        println!("{text}");
    }
}

impl ServerStats {
    /// Print stats in a human-readable format.
    ///
    /// Return the formatted width of each of the (name, value) columns.
    fn print<T: ServerStatsWriter>(&self, writer: &mut T, advanced: bool) -> (usize, usize) {
        macro_rules! set_stat {
            ($vec:ident, $var:expr, $name:expr) => {{
                // name, value, suffix length
                $vec.push(($name.to_string(), $var.to_string(), 0));
            }};
        }

        macro_rules! set_lang_stat {
            ($vec:ident, $var:expr, $name:expr) => {{
                $vec.push(($name.to_string(), $var.all().to_string(), 0));
                let mut sorted_stats: Vec<_> = $var.counts.iter().collect();
                sorted_stats.sort_by_key(|v| v.0);
                for (lang, count) in sorted_stats.iter() {
                    $vec.push((format!("{} ({})", $name, lang), count.to_string(), 0));
                }
            }};
        }
        macro_rules! set_compiler_stat {
            ($vec:ident, $var:expr, $name:expr) => {{
                $vec.push(($name.to_string(), $var.all().to_string(), 0));
                let mut sorted_stats: Vec<_> = $var.adv_counts.iter().collect();
                sorted_stats.sort_by_key(|v| v.0);
                for (lang, count) in sorted_stats.iter() {
                    $vec.push((format!("{} ({})", $name, lang), count.to_string(), 0));
                }
            }};
        }

        macro_rules! set_duration_stat {
            ($vec:ident, $dur:expr, $num:expr, $name:expr) => {{
                let s = if $num > 0 {
                    $dur / $num as u32
                } else {
                    Default::default()
                };
                // name, value, suffix length
                $vec.push(($name.to_string(), util::fmt_duration_as_secs(&s), 2));
            }};
        }

        let mut stats_vec = vec![];
        //TODO: this would be nice to replace with a custom derive implementation.
        set_stat!(stats_vec, self.compile_requests, "Compile requests");
        set_stat!(
            stats_vec,
            self.requests_executed,
            "Compile requests executed"
        );
        if advanced {
            set_compiler_stat!(stats_vec, self.cache_hits, "Cache hits");
            set_compiler_stat!(stats_vec, self.cache_misses, "Cache misses");
        } else {
            set_lang_stat!(stats_vec, self.cache_hits, "Cache hits");
            set_lang_stat!(stats_vec, self.cache_misses, "Cache misses");
        }

        self.set_percentage_stats(&mut stats_vec, advanced);

        set_stat!(stats_vec, self.cache_timeouts, "Cache timeouts");
        set_stat!(stats_vec, self.cache_read_errors, "Cache read errors");
        set_stat!(stats_vec, self.forced_recaches, "Forced recaches");
        set_stat!(stats_vec, self.cache_write_errors, "Cache write errors");
        if advanced {
            set_compiler_stat!(stats_vec, self.cache_errors, "Cache errors");
        } else {
            set_lang_stat!(stats_vec, self.cache_errors, "Cache errors");
        }

        set_stat!(stats_vec, self.compilations, "Compilations");
        set_stat!(stats_vec, self.compile_fails, "Compilation failures");

        set_stat!(
            stats_vec,
            self.non_cacheable_compilations,
            "Non-cacheable compilations"
        );
        set_stat!(
            stats_vec,
            self.requests_not_cacheable,
            "Non-cacheable calls"
        );
        set_stat!(
            stats_vec,
            self.requests_not_compile,
            "Non-compilation calls"
        );
        set_stat!(
            stats_vec,
            self.requests_unsupported_compiler,
            "Unsupported compiler calls"
        );
        set_duration_stat!(
            stats_vec,
            self.cache_write_duration,
            self.cache_writes,
            "Average cache write"
        );
        set_duration_stat!(
            stats_vec,
            self.compiler_write_duration,
            self.compilations,
            "Average compiler"
        );
        set_duration_stat!(
            stats_vec,
            self.cache_read_hit_duration,
            self.cache_hits.all(),
            "Average cache read hit"
        );
        set_stat!(
            stats_vec,
            self.dist_compiles.values().sum::<usize>(),
            "Successful distributed compiles"
        );
        set_stat!(
            stats_vec,
            self.dist_errors,
            "Failed distributed compilations"
        );
        let name_width = stats_vec.iter().map(|(n, _, _)| n.len()).max().unwrap();
        let stat_width = stats_vec.iter().map(|(_, s, _)| s.len()).max().unwrap();
        for (name, stat, suffix_len) in stats_vec {
            writer.write(&format!(
                "{:<name_width$} {:>stat_width$}",
                name,
                stat,
                name_width = name_width,
                stat_width = stat_width + suffix_len
            ));
        }
        if !self.dist_compiles.is_empty() {
            writer.write("\nSuccessful distributed compiles");
            let mut counts: Vec<_> = self.dist_compiles.iter().collect();
            counts.sort_by(|(_, c1), (_, c2)| c1.cmp(c2).reverse());
            for (reason, count) in counts {
                writer.write(&format!(
                    "  {:<name_width$} {:>stat_width$}",
                    reason,
                    count,
                    name_width = name_width - 2,
                    stat_width = stat_width,
                ));
            }
        }
        if !self.not_cached.is_empty() {
            writer.write("\nNon-cacheable reasons:");
            let mut counts: Vec<_> = self.not_cached.iter().collect();
            counts.sort_by(|(_, c1), (_, c2)| c1.cmp(c2).reverse());
            for (reason, count) in counts {
                writer.write(&format!(
                    "{:<name_width$} {:>stat_width$}",
                    reason,
                    count,
                    name_width = name_width,
                    stat_width = stat_width,
                ));
            }
            writer.write("");
        }
        (name_width, stat_width)
    }

    fn set_percentage_stats(&self, stats_vec: &mut Vec<(String, String, usize)>, advanced: bool) {
        set_percentage_stat(
            stats_vec,
            self.cache_hits.all(),
            self.cache_misses.all() + self.cache_hits.all(),
            "Cache hits rate",
        );

        let (stats_hits, stats_misses): (Vec<_>, Vec<_>) = if advanced {
            (
                self.cache_hits.adv_counts.iter().collect(),
                self.cache_misses.adv_counts.iter().collect(),
            )
        } else {
            (
                self.cache_hits.counts.iter().collect(),
                self.cache_misses.counts.iter().collect(),
            )
        };

        let mut all_languages: HashSet<&String> = HashSet::new();
        for (lang, _) in &stats_hits {
            all_languages.insert(lang);
        }
        for (lang, _) in &stats_misses {
            all_languages.insert(lang);
        }

        let mut all_languages: Vec<&String> = all_languages.into_iter().collect();
        all_languages.sort();

        for lang in all_languages {
            let count_hits = stats_hits
                .iter()
                .find(|&&(l, _)| l == lang)
                .map_or(0, |&(_, &count)| count);

            let count_misses = stats_misses
                .iter()
                .find(|&&(l, _)| l == lang)
                .map_or(0, |&(_, &count)| count);

            set_percentage_stat(
                stats_vec,
                count_hits,
                count_hits + count_misses,
                &format!("Cache hits rate ({})", lang),
            );
        }
    }
}

fn set_percentage_stat(
    vec: &mut Vec<(String, String, usize)>,
    count_hits: u64,
    total: u64,
    name: &str,
) {
    if total == 0 {
        vec.push((name.to_string(), "-".to_string(), 0));
    } else {
        let ratio = count_hits as f64 / total as f64;
        vec.push((name.to_string(), format!("{:.2} %", ratio * 100.0), 2));
    }
}

impl ServerInfo {
    pub async fn new(stats: ServerStats, storage: Option<&dyn Storage>) -> Result<Self> {
        let cache_location;
        let use_preprocessor_cache_mode;
        let cache_size;
        let max_cache_size;
        if let Some(storage) = storage {
            cache_location = storage.location().await;
            use_preprocessor_cache_mode = storage
                .preprocessor_cache_mode_config()
                .use_preprocessor_cache_mode;
            (cache_size, max_cache_size) =
                futures::try_join!(storage.current_size(), storage.max_size())?;
        } else {
            cache_location = String::new();
            use_preprocessor_cache_mode = false;
            cache_size = None;
            max_cache_size = None;
        }
        let version = env!("CARGO_PKG_VERSION").to_string();
        Ok(ServerInfo {
            stats,
            cache_location,
            cache_size,
            max_cache_size,
            use_preprocessor_cache_mode,
            version,
        })
    }

    /// Print info to stdout in a human-readable format.
    pub fn print(&self, advanced: bool) {
        let (name_width, stat_width) = self.stats.print(&mut StdoutServerStatsWriter, advanced);
        println!(
            "{:<name_width$} {}",
            "Cache location",
            self.cache_location,
            name_width = name_width
        );
        if self.cache_location.starts_with("Local disk") {
            println!(
                "{:<name_width$} {}",
                "Use direct/preprocessor mode?",
                if self.use_preprocessor_cache_mode {
                    "yes"
                } else {
                    "no"
                },
                name_width = name_width
            );
        }
        println!(
            "{:<name_width$} {}",
            "Version (client)",
            self.version,
            name_width = name_width
        );
        for &(name, val) in &[
            ("Cache size", &self.cache_size),
            ("Max cache size", &self.max_cache_size),
        ] {
            if let Some(val) = *val {
                let (val, suffix) = match NumberPrefix::binary(val as f64) {
                    NumberPrefix::Standalone(bytes) => (bytes.to_string(), "bytes".to_string()),
                    NumberPrefix::Prefixed(prefix, n) => {
                        (format!("{:.0}", n), format!("{}B", prefix))
                    }
                };
                println!(
                    "{:<name_width$} {:>stat_width$} {}",
                    name,
                    val,
                    suffix,
                    name_width = name_width,
                    stat_width = stat_width
                );
            }
        }
    }
}

enum Frame<R, R1> {
    Body { chunk: Option<R1> },
    Message { message: R },
}

struct Body<R> {
    receiver: mpsc::Receiver<Result<R>>,
}

impl<R> futures::Stream for Body<R> {
    type Item = Result<R>;
    fn poll_next(
        mut self: Pin<&mut Self>,
        cx: &mut Context<'_>,
    ) -> std::task::Poll<Option<Self::Item>> {
        Pin::new(&mut self.receiver).poll_next(cx)
    }
}

enum Message<R, B> {
    WithBody(R, B),
    WithoutBody(R),
}

impl<R, B> Message<R, B> {
    fn into_inner(self) -> R {
        match self {
            Message::WithBody(r, _) => r,
            Message::WithoutBody(r) => r,
        }
    }
}

struct BincodeCodec;
impl<T> tokio_serde::Serializer<T> for BincodeCodec
where
    T: serde::Serialize,
{
    type Error = Error;

    fn serialize(self: Pin<&mut Self>, item: &T) -> std::result::Result<Bytes, Self::Error> {
        let mut bytes = BytesMut::new();
        bincode::serialize_into((&mut bytes).writer(), item)?;
        Ok(bytes.freeze())
    }
}

impl<T> tokio_serde::Deserializer<T> for BincodeCodec
where
    T: serde::de::DeserializeOwned,
{
    type Error = Error;

    fn deserialize(self: Pin<&mut Self>, buf: &BytesMut) -> std::result::Result<T, Self::Error> {
        let ret = bincode::deserialize(buf)?;
        Ok(ret)
    }
}

/// Implementation of `Stream + Sink` that tokio-proto is expecting
///
/// This type is composed of a few layers:
///
/// * First there's `I`, the I/O object implementing `AsyncRead` and
///   `AsyncWrite`
/// * Next that's framed using the `length_delimited` module in tokio-io giving
///   us a `Sink` and `Stream` of `BytesMut`.
/// * Next that sink/stream is wrapped in `ReadBincode` which will cause the
///   `Stream` implementation to switch from `BytesMut` to `Request` by parsing
///   the bytes  bincode.
/// * Finally that sink/stream is wrapped in `WriteBincode` which will cause the
///   `Sink` implementation to switch from `BytesMut` to `Response` meaning that
///   all `Response` types pushed in will be converted to `BytesMut` and pushed
///   below.
struct SccacheTransport<I: AsyncRead + AsyncWrite + Unpin> {
    inner: Framed<
        futures::stream::ErrInto<
            futures::sink::SinkErrInto<
                tokio_util::codec::Framed<I, LengthDelimitedCodec>,
                Bytes,
                Error,
            >,
            Error,
        >,
        Request,
        Response,
        BincodeCodec,
    >,
}

impl<I: AsyncRead + AsyncWrite + Unpin> Stream for SccacheTransport<I> {
    type Item = Result<Message<Request, Body<()>>>;

    fn poll_next(mut self: Pin<&mut Self>, cx: &mut Context<'_>) -> Poll<Option<Self::Item>> {
        Pin::new(&mut self.inner)
            .poll_next(cx)
            .map(|r| r.map(|s| s.map(Message::WithoutBody)))
    }
}

impl<I: AsyncRead + AsyncWrite + Unpin> Sink<Frame<Response, Response>> for SccacheTransport<I> {
    type Error = Error;

    fn poll_ready(mut self: Pin<&mut Self>, cx: &mut Context<'_>) -> Poll<Result<()>> {
        Pin::new(&mut self.inner).poll_ready(cx)
    }

    fn start_send(mut self: Pin<&mut Self>, item: Frame<Response, Response>) -> Result<()> {
        match item {
            Frame::Message { message } => Pin::new(&mut self.inner).start_send(message),
            Frame::Body { chunk: Some(chunk) } => Pin::new(&mut self.inner).start_send(chunk),
            Frame::Body { chunk: None } => Ok(()),
        }
    }

    fn poll_flush(mut self: Pin<&mut Self>, cx: &mut Context<'_>) -> Poll<Result<()>> {
        Pin::new(&mut self.inner).poll_flush(cx)
    }

    fn poll_close(mut self: Pin<&mut Self>, cx: &mut Context<'_>) -> Poll<Result<()>> {
        Pin::new(&mut self.inner).poll_close(cx)
    }
}

struct ShutdownOrInactive {
    rx: mpsc::Receiver<ServerMessage>,
    timeout: Option<Pin<Box<Sleep>>>,
    timeout_dur: Duration,
}

impl Future for ShutdownOrInactive {
    type Output = ();

    fn poll(mut self: Pin<&mut Self>, cx: &mut Context<'_>) -> Poll<()> {
        loop {
            match Pin::new(&mut self.rx).poll_next(cx) {
                Poll::Pending => break,
                // Shutdown received!
                Poll::Ready(Some(ServerMessage::Shutdown)) => return Poll::Ready(()),
                Poll::Ready(Some(ServerMessage::Request)) => {
                    if self.timeout_dur != Duration::new(0, 0) {
                        self.timeout = Some(Box::pin(sleep(self.timeout_dur)));
                    }
                }
                // All services have shut down, in theory this isn't possible...
                Poll::Ready(None) => return Poll::Ready(()),
            }
        }
        match self.timeout {
            None => Poll::Pending,
            Some(ref mut timeout) => timeout.as_mut().poll(cx),
        }
    }
}

/// Helper future which tracks the `ActiveInfo` below. This future will resolve
/// once all instances of `ActiveInfo` have been dropped.
struct WaitUntilZero {
    info: std::sync::Weak<std::sync::Mutex<Info>>,
}

#[derive(Clone)]
#[allow(dead_code)]
pub struct ActiveInfo {
    info: Arc<std::sync::Mutex<Info>>,
}

struct Info {
    waker: Option<Waker>,
}

impl Drop for Info {
    fn drop(&mut self) {
        if let Some(waker) = self.waker.as_ref() {
            waker.wake_by_ref();
        }
    }
}

impl WaitUntilZero {
    #[rustfmt::skip]
    fn new() -> (WaitUntilZero, ActiveInfo) {
        let info = Arc::new(std::sync::Mutex::new(Info { waker: None }));

        (WaitUntilZero { info: Arc::downgrade(&info) }, ActiveInfo { info })
    }
}

impl std::future::Future for WaitUntilZero {
    type Output = ();

    fn poll(self: Pin<&mut Self>, cx: &mut Context<'_>) -> std::task::Poll<Self::Output> {
        match self.info.upgrade() {
            None => std::task::Poll::Ready(()),
            Some(arc) => {
                let mut info = arc.lock().expect("we can't panic when holding lock");
                info.waker = Some(cx.waker().clone());
                std::task::Poll::Pending
            }
        }
    }
}

#[test]
fn waits_until_zero() {
    let (wait, _active) = WaitUntilZero::new();
    assert_eq!(wait.now_or_never(), None);

    let (wait, active) = WaitUntilZero::new();
    let _active2 = active.clone();
    drop(active);
    assert_eq!(wait.now_or_never(), None);

    let (wait, _) = WaitUntilZero::new();
    assert_eq!(wait.now_or_never(), Some(()));

    let (wait, active) = WaitUntilZero::new();
    let active2 = active.clone();
    drop(active);
    drop(active2);
    assert_eq!(wait.now_or_never(), Some(()));
}

#[cfg(test)]
mod tests {
    use super::*;

    struct StringWriter {
        buffer: String,
    }

    impl StringWriter {
        fn new() -> StringWriter {
            StringWriter {
                buffer: String::new(),
            }
        }

        fn get_output(self) -> String {
            self.buffer
        }
    }

    impl ServerStatsWriter for StringWriter {
        fn write(&mut self, text: &str) {
            self.buffer.push_str(&format!("{}\n", text));
        }
    }

    #[test]
    fn test_print_cache_hits_rate_default_server_stats() {
        let stats = ServerStats::default();

        let mut writer = StringWriter::new();
        stats.print(&mut writer, false);

        let output = writer.get_output();

        assert!(output.contains("Cache hits rate                       -"));
    }

    #[test]
    fn test_print_cache_hits_rate_server_stats() {
        let mut cache_hits_counts = HashMap::new();
        cache_hits_counts.insert("Rust".to_string(), 100);
        cache_hits_counts.insert("C/C++".to_string(), 200);

        let mut cache_misses_counts = HashMap::new();
        cache_misses_counts.insert("Rust".to_string(), 50);
        cache_misses_counts.insert("Cuda".to_string(), 300);

        let stats = ServerStats {
            cache_hits: PerLanguageCount {
                counts: cache_hits_counts,
                ..Default::default()
            },
            cache_misses: PerLanguageCount {
                counts: cache_misses_counts,
                ..Default::default()
            },
            ..Default::default()
        };

        let mut writer = StringWriter::new();
        stats.print(&mut writer, false);

        let output = writer.get_output();

        assert!(output.contains("Cache hits rate                    46.15 %"));
        assert!(output.contains("Cache hits rate (C/C++)           100.00 %"));
        assert!(output.contains("Cache hits rate (Cuda)              0.00 %"));
        assert!(output.contains("Cache hits rate (Rust)             66.67 %"));
    }

    #[test]
    fn test_print_cache_hits_rate_advanced_server_stats() {
        let mut cache_hits_counts = HashMap::new();
        cache_hits_counts.insert("rust".to_string(), 50);
        cache_hits_counts.insert("c/c++ [clang]".to_string(), 30);

        let mut cache_misses_counts = HashMap::new();
        cache_misses_counts.insert("rust".to_string(), 100);
        cache_misses_counts.insert("cuda".to_string(), 70);

        let stats = ServerStats {
            cache_hits: PerLanguageCount {
                adv_counts: cache_hits_counts,
                ..Default::default()
            },
            cache_misses: PerLanguageCount {
                adv_counts: cache_misses_counts,
                ..Default::default()
            },
            ..Default::default()
        };

        let mut writer = StringWriter::new();
        stats.print(&mut writer, true);

        let output = writer.get_output();

        assert!(output.contains("Cache hits rate                        -"));
        assert!(output.contains("Cache hits rate (c/c++ [clang])   100.00 %"));
        assert!(output.contains("Cache hits rate (cuda)              0.00 %"));
        assert!(output.contains("Cache hits rate (rust)             33.33 %"));
    }
}<|MERGE_RESOLUTION|>--- conflicted
+++ resolved
@@ -448,11 +448,7 @@
     let client = Client::new();
     let runtime = tokio::runtime::Builder::new_multi_thread()
         .enable_all()
-<<<<<<< HEAD
-        .worker_threads(2 * std::thread::available_parallelism().unwrap().get())
-=======
-        .worker_threads(std::cmp::max(20, 2 * util::num_cpus()))
->>>>>>> 912a67e3
+        .worker_threads(2 * util::num_cpus())
         .build()?;
     let pool = runtime.handle().clone();
     let dist_client = DistClientContainer::new(config, &pool);
